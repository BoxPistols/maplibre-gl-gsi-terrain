/**
 * ドローン飛行シミュレーター
 * MapLibre GL / Mapbox GL 実行時切り替え対応
 */

import maplibregl from 'maplibre-gl'
import mapboxgl from 'mapbox-gl'
import 'maplibre-gl/dist/maplibre-gl.css'
import 'mapbox-gl/dist/mapbox-gl.css'

import { loadProviderConfig, saveProviderConfig, type MapProviderConfig } from './map-provider'

// マッププロバイダー設定をロード
const PROVIDER_CONFIG: MapProviderConfig = loadProviderConfig()

// 使用するマップライブラリを選択
const mapgl = PROVIDER_CONFIG.provider === 'mapbox' ? mapboxgl : maplibregl

// Mapbox アクセストークンの設定
if (PROVIDER_CONFIG.provider === 'mapbox') {
	if (PROVIDER_CONFIG.mapboxAccessToken) {
		mapboxgl.accessToken = PROVIDER_CONFIG.mapboxAccessToken
		console.log('[OK] Mapbox GL を使用（アクセストークン設定済み）')
	} else {
		console.warn('[WARNING] Mapbox アクセストークンが未設定です')
	}
} else {
	console.log('[OK] MapLibre GL を使用')
}

// モバイルデバイス判定（HTMLで設定されたフラグを使用）
const IS_MOBILE = (window as any).IS_MOBILE_DEVICE || false

// モバイル用軽量設定
const MOBILE_CONFIG = {
	maxZoom: 16, // モバイルは16まで
	pitch: 0, // モバイルは2D（パフォーマンス優先）
	maxPitch: 30, // 最大でも30度まで
	zoom: 14, // 初期ズームを下げる
	tileSize: 512, // タイルサイズを大きく（リクエスト数削減）
	enableTerrain: false, // 地形無効化（パフォーマンス優先）
	terrainExaggeration: 0, // 地形の誇張なし
	fadeDuration: 0, // フェードアニメーション無効
	enableDroneTrail: false, // ドローン軌跡を無効化
	// 追加最適化
	pixelRatio: Math.min(window.devicePixelRatio, 2), // 高解像度ディスプレイでも最大2倍まで
	roundZoomLevel: true, // ズームレベルを整数に丸める
	collectResourceTiming: false, // パフォーマンス計測無効化
}

// デスクトップ用通常設定
const DESKTOP_CONFIG = {
	maxZoom: 18,
	pitch: 60,
	maxPitch: 85,
	zoom: 15,
	tileSize: 256,
	enableTerrain: true,
	terrainExaggeration: 1.2,
	fadeDuration: 300,
	enableDroneTrail: true,
}

// 使用する設定を選択
const CONFIG = IS_MOBILE ? MOBILE_CONFIG : DESKTOP_CONFIG

console.log('='.repeat(60))
console.log('ドローン飛行シミュレーター初期化')
console.log('デバイスタイプ:', IS_MOBILE ? 'モバイル（軽量版）' : 'デスクトップ（通常版）')
console.log('設定:', CONFIG)
console.log('='.repeat(60))

import {
	clearData,
	convertDroneObjectToUnified,
	convertUnifiedToDroneObject,
	createFlightMission,
	downloadFile,
	exportDroneDataToCSV,
	exportDroneDataToGeoJSON,
	exportFlightMissionToKML,
	exportUnifiedFlightDataToCSV,
	exportUnifiedFlightDataToGeoJSON,
	generateSampleDroneData,
	importDataFromFile,
	parseDroneCSV,
	parseFlightMissionJSON,
	parseGeoJSON,
	parseUnifiedFlightDataCSV,
	parseUnifiedFlightDataGeoJSON,
	type DroneObject,
	type UnifiedFlightData,
} from '../src/data-import-export'
import { getGsiDemProtocolAction } from '../src/terrain.ts'

// 新しいモジュールをインポート
import { MapStyleManager } from './modules/MapStyleManager'
import { FlightController } from './modules/FlightController'
import { DroneModel } from './modules/DroneModel'
import { GameController } from './modules/GameController'
import { TouchController } from './modules/TouchController'
import type { FlightPlanData, FlightPlanPhase } from './modules/types'

// サンプルデータの定義
const SAMPLE_FLIGHT_DATA = `id,name,type,source,longitude,latitude,altitude,relativeAltitude,timestamp,duration,speed,heading,action,waypointId,sequenceNumber,batteryLevel,signalStrength,gpsAccuracy,temperature,humidity,windSpeed,windDirection,missionId,operatorId,aircraftModel,aircraftSerial,description
flight_001,東京タワー点検1,waypoint,manual,139.7454,35.6586,100,50,2024-01-15T10:00:00Z,30,5,0,takeoff,1,1,85,-45,2,25,60,3,180,mission_001,operator_001,DJI_Mavic_3,SN001,東京タワー点検開始
flight_002,東京タワー点検2,waypoint,manual,139.7456,35.6588,120,70,2024-01-15T10:01:00Z,45,8,90,hover,2,2,82,-48,1.5,24,58,2.5,175,mission_001,operator_001,DJI_Mavic_3,SN001,東京タワー点検中
flight_003,東京タワー点検3,waypoint,manual,139.7458,35.6590,150,100,2024-01-15T10:02:00Z,60,6,180,move,3,3,79,-50,2,23,55,3,170,mission_001,operator_001,DJI_Mavic_3,SN001,東京タワー点検完了`

const SAMPLE_TRAJECTORY_DATA = `id,name,type,source,longitude,latitude,altitude,relativeAltitude,timestamp,duration,speed,heading,action,waypointId,sequenceNumber,batteryLevel,signalStrength,gpsAccuracy,temperature,humidity,windSpeed,windDirection,missionId,operatorId,aircraftModel,aircraftSerial,description
trajectory_001,軌跡点1,trajectory_point,auto,139.7450,35.6580,50,0,2024-01-15T09:55:00Z,10,3,0,takeoff,1,1,90,-40,1,26,65,1,180,trajectory_001,operator_001,DJI_Mavic_3,SN001,自動飛行開始
trajectory_002,軌跡点2,trajectory_point,auto,139.7452,35.6582,75,25,2024-01-15T09:56:00Z,15,5,45,move,2,2,88,-42,1.2,25,63,1.5,175,trajectory_001,operator_001,DJI_Mavic_3,SN001,自動飛行中
trajectory_003,軌跡点3,trajectory_point,auto,139.7454,35.6584,100,50,2024-01-15T09:57:00Z,20,7,90,move,3,3,85,-45,1.5,24,60,2,170,trajectory_001,operator_001,DJI_Mavic_3,SN001,自動飛行中
trajectory_004,軌跡点4,trajectory_point,auto,139.7456,35.6586,125,75,2024-01-15T09:58:00Z,25,6,135,move,4,4,82,-48,1.8,23,57,2.5,165,trajectory_001,operator_001,DJI_Mavic_3,SN001,自動飛行中
trajectory_005,軌跡点5,trajectory_point,auto,139.7458,35.6588,150,100,2024-01-15T09:59:00Z,30,4,180,land,5,5,79,-50,2,22,55,3,160,trajectory_001,operator_001,DJI_Mavic_3,SN001,自動飛行終了`

// グローバルエラーハンドラー（画面を真っ黒にしない改良版）
window.addEventListener('error', e => {
	console.error('グローバルエラー:', e.error || e.message)

	// エラーをログに記録するが、画面は表示し続ける
	e.preventDefault() // デフォルトのエラー表示を防ぐ

	// 画面下部に警告トーストを表示
	showErrorToast('エラーが発生しました', e.error?.message || e.message || '不明なエラー', 'error')
})

window.addEventListener('unhandledrejection', e => {
	console.error('未処理のPromise拒否:', e.reason)

	// エラーをログに記録するが、画面は表示し続ける
	e.preventDefault() // デフォルトのエラー表示を防ぐ

	const errorMessage =
		e.reason instanceof Error ? e.reason.message : String(e.reason || '不明なエラー')

	// 画面下部に警告トーストを表示
	showErrorToast('非同期エラーが発生しました', errorMessage, 'error')
})

<<<<<<< HEAD
// エラートースト表示関数
function showErrorToast(title: string, message: string, type: 'error' | 'warning' = 'error') {
	const bgColor = type === 'error' ? 'rgba(244, 67, 54, 0.95)' : 'rgba(255, 193, 7, 0.95)'
	const textColor = type === 'error' ? '#fff' : '#000'

	const toast = document.createElement('div')
	toast.style.cssText = `
		position: fixed;
		top: 20px;
		right: 20px;
		background: ${bgColor};
		color: ${textColor};
		padding: 16px 24px;
		border-radius: 8px;
		z-index: 10000;
		font-size: 14px;
		box-shadow: 0 4px 12px rgba(0,0,0,0.3);
		max-width: 400px;
		cursor: pointer;
		animation: slideIn 0.3s ease-out;
	`

	toast.innerHTML = `
		<div style="font-weight: bold; margin-bottom: 4px;">${title}</div>
		<div style="font-size: 12px; opacity: 0.9;">${message}</div>
		<div style="font-size: 11px; margin-top: 8px; opacity: 0.7;">クリックして閉じる</div>
	`

	// クリックで閉じる
	toast.addEventListener('click', () => {
		toast.style.transition = 'opacity 0.3s'
		toast.style.opacity = '0'
		setTimeout(() => toast.remove(), 300)
	})

	document.body.appendChild(toast)

	// 10秒後に自動で消す
	setTimeout(() => {
		if (toast.parentElement) {
			toast.style.transition = 'opacity 0.5s'
			toast.style.opacity = '0'
			setTimeout(() => toast.remove(), 500)
		}
	}, 10000)
}

console.log('🚀 アプリケーション起動中...')

// 地理院DEM設定
let gsiTerrainSource
try {
	console.log('[START] 地理院DEMプロトコル登録中...')

	// MapLibre GL JSのaddProtocolが利用可能かチェック
	if (typeof maplibregl.addProtocol !== 'function') {
		throw new Error(
			'maplibregl.addProtocol が利用できません。MapLibre GL JSのバージョンを確認してください。'
		)
	}

	const protocolAction = getGsiDemProtocolAction('gsidem')
	maplibregl.addProtocol('gsidem', protocolAction)

	gsiTerrainSource = {
		type: 'raster-dem' as const,
		tiles: ['gsidem://https://tiles.gsj.jp/tiles/elev/mixed/{z}/{y}/{x}.png'],
		tileSize: 256,
		encoding: 'terrarium' as const,
		minzoom: 1,
		maxzoom: 14, // 地理院DEMタイルは最大14まで提供
		attribution: '<a href="https://maps.gsi.go.jp/development/ichiran.html">地理院タイル</a>',
	}

	console.log('[SUCCESS] 地理院DEMプロトコル登録完了')
} catch (error) {
	console.error('[ERROR] 地理院DEMプロトコル登録失敗:', error)

	// フォールバック: 直接HTTPSタイルを使用（地形なし）
	gsiTerrainSource = {
		type: 'raster-dem' as const,
		tiles: ['https://tiles.gsj.jp/tiles/elev/mixed/{z}/{y}/{x}.png'],
		tileSize: 256,
		encoding: 'terrarium' as const,
		minzoom: 1,
		maxzoom: 14,
		attribution: '<a href="https://maps.gsi.go.jp/development/ichiran.html">地理院タイル</a>',
	}

	// ユーザーに通知（画面を真っ黒にしない）
	const errorMessage = error instanceof Error ? error.message : String(error)
	console.warn(
		'⚠️ 地形機能の初期化に失敗しました。基本マップのみで動作します。\nエラー:',
		errorMessage
	)

	// 画面下部にトーストで通知（エラーダイアログは表示しない）
	setTimeout(() => {
		const toast = document.createElement('div')
		toast.style.cssText = `
			position: fixed;
			bottom: 80px;
			left: 50%;
			transform: translateX(-50%);
			background: rgba(255, 193, 7, 0.95);
			color: #000;
			padding: 12px 24px;
			border-radius: 8px;
			z-index: 10000;
			font-size: 14px;
			box-shadow: 0 4px 12px rgba(0,0,0,0.3);
			max-width: 90%;
			text-align: center;
		`
		toast.textContent = '⚠️ 地形機能が利用できません。基本マップで動作します。'
		document.body.appendChild(toast)

		setTimeout(() => {
			toast.style.transition = 'opacity 0.5s'
			toast.style.opacity = '0'
			setTimeout(() => toast.remove(), 500)
		}, 5000)
	}, 1000)
}

// 地図の初期位置（ホームボタン用）
const initialMapPosition = {
	center: [139.7454, 35.6586] as [number, number], // 東京タワー
	zoom: 15,
	pitch: 60,
	bearing: 0,
=======
console.log('[START] アプリケーション起動中...')

// 地理院DEM設定
const protocolAction = getGsiDemProtocolAction('gsidem')
mapgl.addProtocol('gsidem', protocolAction)
const gsiTerrainSource = {
	type: 'raster-dem' as const,
	tiles: ['gsidem://https://tiles.gsj.jp/tiles/elev/mixed/{z}/{y}/{x}.png'],
	tileSize: 256,
	encoding: 'terrarium' as const,
	minzoom: 1,
	maxzoom: 14, // 地理院DEMタイルは最大14まで提供
	attribution: '<a href="https://maps.gsi.go.jp/development/ichiran.html">地理院タイル</a>',
>>>>>>> da418273
}

// 地図初期化（モバイル/デスクトップ分岐 + プロバイダー切り替え）
const map = new mapgl.Map({
	container: 'map',
<<<<<<< HEAD
	zoom: initialMapPosition.zoom,
	center: initialMapPosition.center,
	minZoom: 5,
	maxZoom: 18,
	pitch: initialMapPosition.pitch,
	maxPitch: 85,
	// iOS Safari対策
=======
	zoom: CONFIG.zoom,
	center: [139.7454, 35.6586], // 東京タワー
	minZoom: 5,
	maxZoom: CONFIG.maxZoom,
	pitch: CONFIG.pitch,
	maxPitch: CONFIG.maxPitch,
	// iOS Safari対策 + パフォーマンス最適化
>>>>>>> da418273
	preserveDrawingBuffer: true, // WebGLコンテキストロスト対策
	refreshExpiredTiles: false, // パフォーマンス向上
	fadeDuration: CONFIG.fadeDuration, // モバイルはアニメーション無効化
	trackResize: true, // ウィンドウリサイズ追跡
	// モバイル用追加最適化
	...(IS_MOBILE && {
		maxTileCacheSize: 50, // タイルキャッシュを削減
		renderWorldCopies: false, // 世界地図の複製無効化
		crossSourceCollisions: false, // 衝突判定無効化（パフォーマンス向上）
		pixelRatio: CONFIG.pixelRatio, // 高解像度ディスプレイでも最大2倍まで
		collectResourceTiming: false, // パフォーマンス計測無効化
		antialias: false, // アンチエイリアス無効化（パフォーマンス向上）
	}),
	style: {
		version: 8,
		sources: {
			seamlessphoto: {
				type: 'raster',
				tiles: ['https://cyberjapandata.gsi.go.jp/xyz/seamlessphoto/{z}/{x}/{y}.jpg'],
				maxzoom: 18,
				tileSize: CONFIG.tileSize, // モバイル: 512, デスクトップ: 256
				attribution: '<a href="https://maps.gsi.go.jp/development/ichiran.html">地理院タイル</a>',
			},
			...(CONFIG.enableTerrain ? { terrain: gsiTerrainSource } : {}),
			'drone-objects': {
				type: 'geojson',
				data: { type: 'FeatureCollection', features: [] },
			},
			'drone-connections': {
				type: 'geojson',
				data: { type: 'FeatureCollection', features: [] },
			},
			'altitude-lines': {
				type: 'geojson',
				data: { type: 'FeatureCollection', features: [] },
			},
			'drawing-polygon': {
				type: 'geojson',
				data: { type: 'FeatureCollection', features: [] },
			},
			'selected-object': {
				type: 'geojson',
				data: { type: 'FeatureCollection', features: [] },
			},
			'flight-plan-waypoints': {
				type: 'geojson',
				data: { type: 'FeatureCollection', features: [] },
			},
			'flight-plan-path': {
				type: 'geojson',
				data: { type: 'FeatureCollection', features: [] },
			},
		},
		layers: [
			{
				id: 'seamlessphoto',
				source: 'seamlessphoto',
				type: 'raster',
			},
		],
		...(CONFIG.enableTerrain
			? {
					terrain: {
						source: 'terrain',
						exaggeration: CONFIG.terrainExaggeration,
					},
				}
			: {}),
	},
})

// マップエラーハンドリング
map.on('error', e => {
	console.error('マップエラー:', e)
	const errorMessage = e.error?.message || 'マップのロードに失敗しました'
	alert(`エラーが発生しました: ${errorMessage}\n\nコンソールで詳細を確認してください。`)
	updateStatus(`エラー: ${errorMessage}`)
})

console.log('マップ初期化完了 - loadイベント待機中...')

// グローバル変数
let loadedObjects: DroneObject[] = []
let is3D = true
let drawMode = false
let polygonDrawingMode = false
let editMode = false
let selectedObject: DroneObject | null = null
let isDragging = false
let dragStartPos: [number, number] | null = null
let currentPolygonPoints: [number, number][] = []
let droneSimulationInterval: number | null = null
let sampleDataLoaded = false

// 新しいモジュールのインスタンス
let mapStyleManager: MapStyleManager
let flightController: FlightController
let droneModel: DroneModel
let gameController: GameController
let touchController: TouchController
let gameControlActive = false
let touchControlActive = false

// フライトログ管理
interface FlightLogEntry {
	timestamp: string
	phase: string
	action: string
	details: string
	type: 'info' | 'success' | 'error' | 'warning'
	// 位置情報（オプショナル）
	position?: {
		latitude: number
		longitude: number
		altitude: number
	}
	// カメラ情報（オプショナル）
	camera?: {
		bearing: number
		pitch: number
		zoom: number
	}
}

let flightLog: FlightLogEntry[] = []
let flightPlanActive = false
let currentFlightPhase = 0

// 動的フライトプラン管理
let currentFlightPlan: FlightPlanPhase[] = []
let currentFlightPlanName = ''
let currentFlightPlanDescription = ''

// デフォルトのフライトプラン定義（東京タワー）
const defaultFlightPlan: FlightPlanPhase[] = [
	{
		phase: '離陸',
		action: '東京タワー南側から離陸開始',
		duration: 3000,
		position: [139.7454, 35.6586, 100],
	},
	{
		phase: '外側旋回1',
		action: '北東角へ移動・ホバリング',
		duration: 4000,
		position: [139.7456, 35.6588, 150],
	},
	{
		phase: '外側旋回2',
		action: '北西角へ移動・ホバリング',
		duration: 4000,
		position: [139.7452, 35.6588, 150],
	},
	{
		phase: '外側旋回3',
		action: '南西角へ移動・ホバリング',
		duration: 4000,
		position: [139.7452, 35.6584, 150],
	},
	{
		phase: '外側旋回4',
		action: '南東角へ移動・ホバリング',
		duration: 4000,
		position: [139.7456, 35.6584, 150],
	},
	{
		phase: '内側旋回1',
		action: '内側北東へ移動・詳細撮影',
		duration: 3000,
		position: [139.7455, 35.6587, 120],
	},
	{
		phase: '内側旋回2',
		action: '内側北西へ移動・詳細撮影',
		duration: 3000,
		position: [139.7453, 35.6587, 120],
	},
	{
		phase: '内側旋回3',
		action: '内側南西へ移動・詳細撮影',
		duration: 3000,
		position: [139.7453, 35.6585, 120],
	},
	{
		phase: '内側旋回4',
		action: '内側南東へ移動・詳細撮影',
		duration: 3000,
		position: [139.7455, 35.6585, 120],
	},
	{
		phase: '中心部撮影',
		action: '東京タワー中心部で詳細撮影',
		duration: 5000,
		position: [139.7454, 35.6586, 200],
	},
	{
		phase: '着陸',
		action: '離陸地点に戻って着陸',
		duration: 3000,
		position: [139.7454, 35.6586, 0],
	},
]

// 初期化時にデフォルトプランを設定
currentFlightPlan = defaultFlightPlan
currentFlightPlanName = '東京タワー点検フライトプラン'
currentFlightPlanDescription = '東京タワー周辺の包括的点検フライトプラン'

// Toast通知システム
const showToast = (message: string, type: 'success' | 'error' | 'info' | 'warning' = 'info') => {
	const toast = document.createElement('div')
	toast.style.cssText = `
        position: fixed;
        top: 20px;
        right: 20px;
        background: ${type === 'success' ? 'rgba(34, 197, 94, 0.9)' : type === 'error' ? 'rgba(239, 68, 68, 0.9)' : 'rgba(59, 130, 246, 0.9)'};
        backdrop-filter: blur(4px);
        color: white;
        padding: 12px 16px;
        border-radius: 12px;
        box-shadow: 0 8px 32px rgba(0, 0, 0, 0.2);
        z-index: 10000;
        font-family: -apple-system, BlinkMacSystemFont, 'Segoe UI', Roboto, sans-serif;
        font-size: 13px;
        font-weight: 500;
        max-width: 300px;
        word-wrap: break-word;
        border: 1px solid ${type === 'success' ? 'rgba(34, 197, 94, 0.3)' : type === 'error' ? 'rgba(239, 68, 68, 0.3)' : 'rgba(59, 130, 246, 0.3)'};
        transform: translateX(100%);
        opacity: 0;
        transition: all 0.3s ease;
    `
	toast.textContent = message
	document.body.appendChild(toast)

	// アニメーション開始
	setTimeout(() => {
		toast.style.transform = 'translateX(0)'
		toast.style.opacity = '1'
	}, 100)

	// 自動で消える
	setTimeout(() => {
		toast.style.transform = 'translateX(100%)'
		toast.style.opacity = '0'
		setTimeout(() => {
			if (document.body.contains(toast)) {
				document.body.removeChild(toast)
			}
		}, 300)
	}, 3000)
}

// フライトログ管理機能
const addFlightLog = (
	phase: string,
	action: string,
	details: string,
	type: 'info' | 'success' | 'error' | 'warning' = 'info',
	position?: { latitude: number; longitude: number; altitude: number },
	camera?: { bearing: number; pitch: number; zoom: number }
) => {
	const now = new Date()
	const timestamp = now.toLocaleTimeString('ja-JP')

	const logEntry: FlightLogEntry = {
		timestamp,
		phase,
		action,
		details,
		type,
		...(position && { position }),
		...(camera && { camera }),
	}

	flightLog.push(logEntry)
	updateFlightLogDisplay()

	// ログが多すぎる場合は古いものを削除
	if (flightLog.length > 50) {
		flightLog = flightLog.slice(-30)
	}
}

const updateFlightLogDisplay = () => {
	const statusContainer = document.getElementById('flightStatus')
	const logContainer = document.getElementById('flightLog')
	const logScrollContainer = document.getElementById('flightLogContainer')

	if (!statusContainer || !logContainer || !logScrollContainer) return

	// ステータスバーの更新
	statusContainer.innerHTML = ''
	if (flightPlanActive && currentFlightPlan.length > 0) {
		const statusBar = document.createElement('div')
		statusBar.className = 'flight-status-bar'
		statusBar.innerHTML = `
			<div class="status-indicator active">
				<span class="status-dot"></span>
				<span class="status-text">フライト実行中</span>
			</div>
			<div class="current-phase">
				<span class="phase-label">現在:</span>
				<span class="phase-name">${currentFlightPlan[currentFlightPhase]?.phase || '待機中'}</span>
				<span class="phase-number">(${currentFlightPhase + 1}/${currentFlightPlan.length})</span>
			</div>
		`
		statusContainer.appendChild(statusBar)
	} else if (currentFlightPlan.length > 0) {
		const statusBar = document.createElement('div')
		statusBar.className = 'flight-status-bar'
		statusBar.innerHTML = `
			<div class="status-indicator standby">
				<span class="status-dot"></span>
				<span class="status-text">待機中</span>
			</div>
			<div class="current-phase">
				<span class="phase-label">フライトプラン:</span>
				<span class="phase-name">${currentFlightPlanName}</span>
			</div>
		`
		statusContainer.appendChild(statusBar)
	}

	// ログエントリの更新
	logContainer.innerHTML = ''
	flightLog.forEach((entry, index) => {
		const logEntry = document.createElement('div')
		const isLatest = index === flightLog.length - 1
		const isRecent = index >= flightLog.length - 3

		logEntry.className = `log-entry ${isLatest ? 'log-entry-latest' : ''} ${isRecent ? 'log-entry-recent' : ''}`

		const timestamp = document.createElement('span')
		timestamp.className = 'log-timestamp'
		timestamp.textContent = entry.timestamp

		const phase = document.createElement('span')
		phase.className = 'log-phase'
		phase.textContent = entry.phase

		const action = document.createElement('span')
		action.className = `log-action ${entry.type}`
		action.textContent = entry.action

		const details = document.createElement('span')
		details.className = 'log-details'
		details.textContent = entry.details

		// 最新のログにインジケーターを追加
		if (isLatest) {
			const indicator = document.createElement('span')
			indicator.className = 'latest-indicator'
			indicator.textContent = '●'
			logEntry.insertBefore(indicator, logEntry.firstChild)
		}

		logEntry.appendChild(timestamp)
		logEntry.appendChild(phase)
		logEntry.appendChild(action)
		logEntry.appendChild(details)

		// 位置情報とカメラ情報を追加表示
		if (entry.position || entry.camera) {
			const extendedInfo = document.createElement('div')
			extendedInfo.className = 'log-extended-info'

			if (entry.position) {
				const positionInfo = document.createElement('div')
				positionInfo.className = 'log-position-info'
				positionInfo.innerHTML = `
					<span class="info-label">位置:</span>
					<span class="info-value">緯度 ${entry.position.latitude.toFixed(6)}°</span>
					<span class="info-value">経度 ${entry.position.longitude.toFixed(6)}°</span>
					<span class="info-value">高度 ${entry.position.altitude.toFixed(1)}m</span>
				`
				extendedInfo.appendChild(positionInfo)
			}

			if (entry.camera) {
				const cameraInfo = document.createElement('div')
				cameraInfo.className = 'log-camera-info'
				cameraInfo.innerHTML = `
					<span class="info-label">カメラ:</span>
					<span class="info-value">方位 ${entry.camera.bearing.toFixed(1)}°</span>
					<span class="info-value">チルト ${entry.camera.pitch}°</span>
					<span class="info-value">ズーム ${entry.camera.zoom}</span>
				`
				extendedInfo.appendChild(cameraInfo)
			}

			logEntry.appendChild(extendedInfo)
		}

		logContainer.appendChild(logEntry)
	})

	// 最新のログまでスクロール（スクロールコンテナに対して実行）
	setTimeout(() => {
		logScrollContainer.scrollTop = logScrollContainer.scrollHeight
	}, 50) // 少し遅延させてDOMの更新を待つ
}

const clearFlightLog = () => {
	flightLog = []
	updateFlightLogDisplay()
	addFlightLog('システム', 'ログクリア', 'フライトログをクリアしました', 'info')
}

const exportFlightLog = () => {
	const logText = flightLog
		.map(entry => {
			const base = `${entry.timestamp},${entry.phase},${entry.action},${entry.details},${entry.type}`
			const lat = entry.position?.latitude.toFixed(6) || ''
			const lng = entry.position?.longitude.toFixed(6) || ''
			const alt = entry.position?.altitude.toFixed(1) || ''
			const bearing = entry.camera?.bearing.toFixed(1) || ''
			const pitch = entry.camera?.pitch || ''
			const zoom = entry.camera?.zoom || ''
			return `${base},${lat},${lng},${alt},${bearing},${pitch},${zoom}`
		})
		.join('\n')

	const headers =
		'timestamp,phase,action,details,type,latitude,longitude,altitude,bearing,pitch,zoom\n'
	const csvContent = headers + logText

	const blob = new Blob([csvContent], { type: 'text/csv' })
	const url = URL.createObjectURL(blob)
	const a = document.createElement('a')
	a.href = url
	a.download = `tokyo_tower_flight_log_${new Date().toISOString().slice(0, 19).replace(/:/g, '-')}.csv`
	document.body.appendChild(a)
	a.click()
	document.body.removeChild(a)
	URL.revokeObjectURL(url)

	addFlightLog(
		'システム',
		'ログエクスポート',
		'フライトログをCSVファイルでエクスポートしました',
		'success'
	)
}

// ステータス更新
const updateStatus = (message: string) => {
	const statusElement = document.getElementById('status')
	if (statusElement) {
		statusElement.textContent = message
	}
	console.log('Status:', message)
}

// レイヤー設定
const setupLayers = () => {
	// 高度表示ライン（モバイルでは無効化）
	if (CONFIG.enableDroneTrail) {
		map.addLayer({
			id: 'altitude-lines-layer',
			type: 'line',
			source: 'altitude-lines',
			paint: {
				'line-color': '#ffaa00',
				'line-width': 1,
				'line-opacity': 0.4,
			},
		})
	}

	// 多角形レイヤー
	map.addLayer({
		id: 'polygon-fill-layer',
		type: 'fill',
		source: 'drone-objects',
		filter: ['==', ['get', 'type'], 'polygon'],
		paint: {
			'fill-color': '#ff6b6b',
			'fill-opacity': 0.3,
		},
	})

	map.addLayer({
		id: 'polygon-stroke-layer',
		type: 'line',
		source: 'drone-objects',
		filter: ['==', ['get', 'type'], 'polygon'],
		paint: {
			'line-color': '#ff6b6b',
			'line-width': 2,
			'line-opacity': 0.8,
		},
	})

	// ドローンオブジェクト（3D）
	map.addLayer({
		id: 'drone-objects-3d',
		type: 'circle',
		source: 'drone-objects',
		filter: ['!=', ['get', 'type'], 'polygon'],
		paint: {
			'circle-radius': [
				'interpolate',
				['linear'],
				['zoom'],
				10,
				['interpolate', ['linear'], ['get', 'altitude'], 50, 3, 300, 8],
				18,
				['interpolate', ['linear'], ['get', 'altitude'], 50, 6, 300, 16],
			],
			'circle-color': [
				'match',
				['get', 'type'],
				'drone',
				'#ff4444',
				'building',
				'#44ff44',
				'sensor',
				'#4444ff',
				'base',
				'#ffaa00',
				'weather',
				'#ff44ff',
				'manual',
				'#888888',
				'flight',
				'#ff6b6b',
				'#cccccc',
			],
			'circle-stroke-width': 2,
			'circle-stroke-color': '#ffffff',
			'circle-opacity': 0.9,
		},
	})

	// ドローンオブジェクト（2D）
	map.addLayer({
		id: 'drone-objects-2d',
		type: 'circle',
		source: 'drone-objects',
		filter: ['!=', ['get', 'type'], 'polygon'],
		layout: { visibility: 'none' },
		paint: {
			'circle-radius': 6,
			'circle-color': [
				'match',
				['get', 'type'],
				'drone',
				'#ff4444',
				'building',
				'#44ff44',
				'sensor',
				'#4444ff',
				'base',
				'#ffaa00',
				'weather',
				'#ff44ff',
				'manual',
				'#888888',
				'flight',
				'#ff6b6b',
				'#cccccc',
			],
			'circle-stroke-width': 2,
			'circle-stroke-color': '#ffffff',
			'circle-opacity': 0.9,
		},
	})

	// 接続線（モバイルでは無効化）
	if (CONFIG.enableDroneTrail) {
		map.addLayer({
			id: 'drone-connections',
			type: 'line',
			source: 'drone-connections',
			paint: {
				'line-color': '#00ff00',
				'line-width': 2,
				'line-opacity': 0.7,
				'line-dasharray': [2, 2],
			},
		})
	}

	// ラベル
	map.addLayer({
		id: 'drone-labels',
		type: 'symbol',
		source: 'drone-objects',
		layout: {
			'text-field': [
				'format',
				['get', 'name'],
				{},
				'\n',
				{},
				['concat', ['to-string', ['get', 'altitude']], 'm'],
				{ 'font-scale': 0.8 },
			],
			'text-font': ['Open Sans Regular', 'Arial Unicode MS Regular'],
			'text-size': 12,
			'text-offset': [0, -2],
			'text-anchor': 'bottom',
		},
		paint: {
			'text-color': '#ffffff',
			'text-halo-color': '#000000',
			'text-halo-width': 1,
		},
	})

	// 多角形描画レイヤー
	map.addLayer({
		id: 'polygon-fill',
		type: 'fill',
		source: 'drawing-polygon',
		paint: {
			'fill-color': '#ff6b6b',
			'fill-opacity': 0.3,
		},
	})

	map.addLayer({
		id: 'polygon-stroke',
		type: 'line',
		source: 'drawing-polygon',
		paint: {
			'line-color': '#ff6b6b',
			'line-width': 3,
			'line-opacity': 0.8,
		},
	})

	map.addLayer({
		id: 'polygon-points',
		type: 'circle',
		source: 'drawing-polygon',
		paint: {
			'circle-radius': 6,
			'circle-color': '#ff6b6b',
			'circle-stroke-width': 2,
			'circle-stroke-color': '#ffffff',
		},
	})

	// 選択オブジェクトのハイライト表示
	map.addLayer({
		id: 'selected-object-highlight',
		type: 'fill',
		source: 'selected-object',
		paint: {
			'fill-color': '#00ff00',
			'fill-opacity': 0.2,
		},
	})

	map.addLayer({
		id: 'selected-object-stroke',
		type: 'line',
		source: 'selected-object',
		paint: {
			'line-color': '#00ff00',
			'line-width': 4,
			'line-opacity': 0.8,
		},
	})

	map.addLayer({
		id: 'selected-object-points',
		type: 'circle',
		source: 'selected-object',
		paint: {
			'circle-radius': 8,
			'circle-color': '#00ff00',
			'circle-stroke-width': 3,
			'circle-stroke-color': '#ffffff',
			'circle-opacity': 0.9,
		},
	})

	// フライトプランパス（線）
	map.addLayer({
		id: 'flight-plan-path-layer',
		type: 'line',
		source: 'flight-plan-path',
		paint: {
			'line-color': '#00ffff',
			'line-width': 3,
			'line-opacity': 0.8,
		},
		layout: {
			'line-cap': 'round',
			'line-join': 'round',
		},
	})

	// フライトプランウェイポイント（マーカー）
	map.addLayer({
		id: 'flight-plan-waypoints-layer',
		type: 'circle',
		source: 'flight-plan-waypoints',
		paint: {
			'circle-radius': ['interpolate', ['linear'], ['zoom'], 10, 6, 18, 12],
			'circle-color': '#00ffff',
			'circle-stroke-width': 3,
			'circle-stroke-color': '#ffffff',
			'circle-opacity': 0.9,
		},
	})

	// フライトプランウェイポイントラベル
	map.addLayer({
		id: 'flight-plan-waypoint-labels',
		type: 'symbol',
		source: 'flight-plan-waypoints',
		layout: {
			'text-field': ['get', 'name'],
			'text-font': ['Open Sans Bold', 'Arial Unicode MS Bold'],
			'text-size': 12,
			'text-offset': [0, -2],
			'text-anchor': 'bottom',
		},
		paint: {
			'text-color': '#00ffff',
			'text-halo-color': '#000000',
			'text-halo-width': 2,
		},
	})
}

// フライトプラン可視化更新
const updateFlightPlanVisualization = (flightPlan: FlightPlanPhase[]) => {
	const setGeoJsonSourceData = (sourceId: string, features: GeoJSON.Feature[]) => {
		const source = map.getSource(sourceId)
		if (source?.type === 'geojson') {
			;(source as mapgl.GeoJSONSource).setData({
				type: 'FeatureCollection',
				features: features,
			})
		}
	}

	if (!flightPlan || flightPlan.length === 0) {
		// フライトプランがない場合は空のデータを設定
		setGeoJsonSourceData('flight-plan-waypoints', [])
		setGeoJsonSourceData('flight-plan-path', [])
		return
	}

	// ウェイポイントのGeoJSON作成
	const waypointFeatures = flightPlan.map((phase, index) => ({
		type: 'Feature' as const,
		geometry: {
			type: 'Point' as const,
			coordinates: [phase.position[0], phase.position[1]],
		},
		properties: {
			id: `waypoint-${index}`,
			name: `WP${index + 1}: ${phase.phase}`,
			phase: phase.phase,
			action: phase.action,
			altitude: phase.position[2],
			sequenceNumber: index + 1,
		},
	}))

	// パス（線）のGeoJSON作成
	const pathCoordinates = flightPlan.map(phase => [
		phase.position[0],
		phase.position[1],
		phase.position[2],
	])

	const pathFeature = {
		type: 'Feature' as const,
		geometry: {
			type: 'LineString' as const,
			coordinates: pathCoordinates,
		},
		properties: {
			id: 'flight-path',
			name: 'Flight Path',
		},
	}

	// マップソースを更新
	setGeoJsonSourceData('flight-plan-waypoints', waypointFeatures)
	setGeoJsonSourceData('flight-plan-path', [pathFeature])

	console.log(
		`フライトプラン可視化を更新: ${flightPlan.length}個のウェイポイント、パス長: ${pathCoordinates.length}`
	)
}

// 表示更新
const updateDisplay = () => {
	// オブジェクト表示
	const features = loadedObjects.map(obj => {
		const extendedObj = obj as DroneObject & { geometry?: any; area?: number } // 拡張プロパティアクセス用

		if (obj.type === 'polygon' && extendedObj.geometry) {
			// 多角形の場合は保存されたgeometryを使用
			const feature = {
				type: 'Feature' as const,
				geometry: extendedObj.geometry,
				properties: {
					id: obj.id,
					name: obj.name,
					altitude: obj.altitude,
					type: obj.type,
					area: extendedObj.area || 0,
				},
			}
			console.log('多角形フィーチャー作成:', feature)
			return feature
		} else {
			// 点の場合は従来通り
			return {
				type: 'Feature' as const,
				geometry: {
					type: 'Point' as const,
					coordinates: [obj.longitude, obj.latitude],
				},
				properties: {
					id: obj.id,
					name: obj.name,
					altitude: obj.altitude,
					type: obj.type,
				},
			}
		}
	})

	console.log('updateDisplay: 全フィーチャー:', features)

	const geoJSONData = {
		type: 'FeatureCollection' as const,
		features: features,
	}

	console.log('drone-objectsソースに設定するデータ:', geoJSONData)
	;(map.getSource('drone-objects') as mapgl.GeoJSONSource)?.setData(geoJSONData)

	// 高度ライン表示
	const altitudeFeatures = loadedObjects.map(obj => ({
		type: 'Feature' as const,
		geometry: {
			type: 'LineString' as const,
			coordinates: [
				[obj.longitude, obj.latitude],
				[obj.longitude, obj.latitude],
			],
		},
		properties: {
			altitude: obj.altitude,
		},
	}))

	// 高度ラインと接続線の更新（モバイルでは無効化）
	if (CONFIG.enableDroneTrail) {
		;(map.getSource('altitude-lines') as mapgl.GeoJSONSource)?.setData({
			type: 'FeatureCollection',
			features: altitudeFeatures,
		})

		// 接続線表示
		updateConnections()
	}

	console.log(`表示更新: ${loadedObjects.length}個のオブジェクト`)
}

// 接続線更新
const updateConnections = () => {
	if (loadedObjects.length < 2) {
		;(map.getSource('drone-connections') as mapgl.GeoJSONSource)?.setData({
			type: 'FeatureCollection',
			features: [],
		})
		return
	}

	// タイプ別にグループ化して接続線作成
	const typeGroups: { [key: string]: DroneObject[] } = {}
	loadedObjects.forEach(obj => {
		if (!typeGroups[obj.type]) typeGroups[obj.type] = []
		typeGroups[obj.type].push(obj)
	})

	const connectionFeatures: Array<{
		type: 'Feature'
		geometry: {
			type: 'LineString'
			coordinates: [number, number][]
		}
		properties: {
			type: string
		}
	}> = []
	Object.values(typeGroups).forEach(objects => {
		if (objects.length >= 2) {
			const coordinates: [number, number][] = objects.map(obj => [obj.longitude, obj.latitude])
			connectionFeatures.push({
				type: 'Feature',
				geometry: {
					type: 'LineString',
					coordinates: coordinates,
				},
				properties: {
					type: 'connection',
				},
			})
		}
	})
	;(map.getSource('drone-connections') as mapgl.GeoJSONSource)?.setData({
		type: 'FeatureCollection',
		features: connectionFeatures,
	})
}

// 多角形描画関数
const handlePolygonClick = (lngLat: mapgl.LngLat) => {
	const point: [number, number] = [lngLat.lng, lngLat.lat]

	// 3点以上ある場合、始点に近いかチェック
	if (currentPolygonPoints.length >= 3) {
		const firstPoint = currentPolygonPoints[0]
		const distance = Math.sqrt(
			Math.pow((point[0] - firstPoint[0]) * 111000, 2) +
				Math.pow((point[1] - firstPoint[1]) * 111000, 2)
		)

		// 100m以内なら多角形を完成
		if (distance < 100) {
			completePolygon()
			return
		}
	}

	currentPolygonPoints.push(point)
	updatePolygonDisplay()

	showToast(
		`頂点${currentPolygonPoints.length}を追加 (${currentPolygonPoints.length >= 3 ? '始点をクリックして完成' : ''})`,
		'info'
	)
}

const updatePolygonDisplay = () => {
	const features: (
		| PointFeature
		| {
				type: 'Feature'
				geometry: {
					type: 'LineString'
					coordinates: [number, number][]
				}
				properties: {
					type: string
				}
		  }
	)[] = []

	// 現在の点を表示
	type PointFeature = {
		type: 'Feature'
		geometry: {
			type: 'Point'
			coordinates: [number, number]
		}
		properties: {
			index: number
			isFirst: boolean
		}
	}

	currentPolygonPoints.forEach((point, index) => {
		const feature: PointFeature = {
			type: 'Feature',
			geometry: {
				type: 'Point',
				coordinates: point,
			},
			properties: {
				index,
				isFirst: index === 0,
			},
		}
		features.push(feature)
	})

	// 3点以上あれば線も表示
	if (currentPolygonPoints.length >= 2) {
		const lineCoords = [...currentPolygonPoints]
		// 描画中は最後の点から最初の点への線も表示（3点以上の場合）
		if (currentPolygonPoints.length >= 3) {
			lineCoords.push(currentPolygonPoints[0])
		}

		features.push({
			type: 'Feature' as const,
			geometry: {
				type: 'LineString' as const,
				coordinates: lineCoords,
			},
			properties: {
				type: 'drawing-line',
			},
		})
	}

	;(map.getSource('drawing-polygon') as mapgl.GeoJSONSource).setData({
		type: 'FeatureCollection',
		features: features,
	})
}

const completePolygon = () => {
	if (currentPolygonPoints.length < 3) {
		showToast('多角形を作成するには最低3点が必要です', 'warning')
		return
	}

	// 多角形を閉じる
	const closedPoints = [...currentPolygonPoints, currentPolygonPoints[0]]

	// 面積計算 (概算)
	const area = calculatePolygonArea(currentPolygonPoints)

	// 多角形オブジェクトとして保存
	const polygonObject = {
		id: `polygon_${Date.now()}`,
		name: `検査エリア_${loadedObjects.filter(obj => obj.type === 'polygon').length + 1}`,
		longitude: currentPolygonPoints[0][0], // 中心点代表座標
		latitude: currentPolygonPoints[0][1],
		altitude: 0,
		type: 'polygon' as const,
		source: 'polygon_draw',
		geometry: {
			type: 'Polygon',
			coordinates: [closedPoints],
		},
		area: area,
	} as DroneObject & { geometry: any; area: number }

	loadedObjects.push(polygonObject)
	console.log('多角形オブジェクトを追加:', polygonObject)
	console.log('現在のloadedObjects:', loadedObjects)

	resetPolygonDrawing()
	updateDisplay()

	showToast(`多角形「${polygonObject.name}」を作成しました (面積: ${area.toFixed(0)}㎡)`, 'success')
}

const calculatePolygonArea = (coordinates: [number, number][]): number => {
	// Shoelace formula for polygon area calculation
	let area = 0
	const n = coordinates.length

	for (let i = 0; i < n; i++) {
		const j = (i + 1) % n
		area += coordinates[i][0] * coordinates[j][1]
		area -= coordinates[j][0] * coordinates[i][1]
	}

	// 度から平方メートルへの概算変換（緯度35度付近）
	area = Math.abs(area) / 2
	const metersPerDegree = 111000 // 概算値
	return area * metersPerDegree * metersPerDegree
}

const resetPolygonDrawing = () => {
	currentPolygonPoints = []
	;(map.getSource('drawing-polygon') as mapgl.GeoJSONSource).setData({
		type: 'FeatureCollection',
		features: [],
	})
}

// オブジェクト選択機能
const selectObject = (lngLat: mapgl.LngLat) => {
	const point = map.project(lngLat)
	const tolerance = 20 // クリック許容範囲（ピクセル）

	// 最も近いオブジェクトを探す
	let closestObject: DroneObject | null = null
	let minDistance = Infinity

	loadedObjects.forEach(obj => {
		const objPoint = map.project([obj.longitude, obj.latitude])
		const distance = Math.sqrt(
			Math.pow(point.x - objPoint.x, 2) + Math.pow(point.y - objPoint.y, 2)
		)

		if (distance < tolerance && distance < minDistance) {
			minDistance = distance
			closestObject = obj
		}
	})

	if (closestObject) {
		selectedObject = closestObject
		updateSelectedObjectDisplay()
		showToast(`「${(closestObject as DroneObject).name}」を選択しました`, 'info')
		return true
	} else {
		deselectObject()
		return false
	}
}

const deselectObject = () => {
	selectedObject = null
	updateSelectedObjectDisplay()
}

const updateSelectedObjectDisplay = () => {
	if (!selectedObject) {
		;(map.getSource('selected-object') as mapgl.GeoJSONSource).setData({
			type: 'FeatureCollection',
			features: [],
		})
		return
	}

	const features: any[] = []

	if (selectedObject.type === 'polygon') {
		// 多角形の場合は形状を表示
		const polygonData = selectedObject as any // 拡張プロパティアクセス用
		if (polygonData.geometry && polygonData.geometry.coordinates) {
			features.push({
				type: 'Feature' as const,
				geometry: polygonData.geometry,
				properties: {
					id: selectedObject.id,
					type: 'selected-polygon',
				},
			})

			// 各頂点も表示
			polygonData.geometry.coordinates[0]
				.slice(0, -1)
				.forEach((coord: [number, number], index: number) => {
					features.push({
						type: 'Feature' as const,
						geometry: {
							type: 'Point' as const,
							coordinates: coord,
						},
						properties: {
							id: selectedObject!.id,
							type: 'selected-vertex',
							vertexIndex: index,
						},
					})
				})
		}
	} else {
		// 点の場合
		features.push({
			type: 'Feature' as const,
			geometry: {
				type: 'Point' as const,
				coordinates: [selectedObject.longitude, selectedObject.latitude],
			},
			properties: {
				id: selectedObject.id,
				type: 'selected-point',
			},
		})
	}

	;(map.getSource('selected-object') as mapgl.GeoJSONSource).setData({
		type: 'FeatureCollection',
		features: features,
	})
}

// マップ操作制御関数
const disableMapInteraction = () => {
	map.dragPan.disable()
	map.scrollZoom.disable()
	map.boxZoom.disable()
	map.dragRotate.disable()
	map.keyboard.disable()
	map.doubleClickZoom.disable()
	map.touchZoomRotate.disable()
}

const enableMapInteraction = () => {
	map.dragPan.enable()
	map.scrollZoom.enable()
	map.boxZoom.enable()
	map.dragRotate.enable()
	map.keyboard.enable()
	map.doubleClickZoom.enable()
	map.touchZoomRotate.enable()
}

// オブジェクト移動機能
const startDragObject = (lngLat: mapgl.LngLat) => {
	if (!selectedObject) return false

	isDragging = true
	dragStartPos = [lngLat.lng, lngLat.lat]
	map.getCanvas().style.cursor = 'grabbing'

	// オブジェクトドラッグ中はマップ操作を無効化
	disableMapInteraction()

	return true
}

const dragObject = (lngLat: mapgl.LngLat) => {
	if (!isDragging || !selectedObject || !dragStartPos) return

	const deltaLng = lngLat.lng - dragStartPos[0]
	const deltaLat = lngLat.lat - dragStartPos[1]

	if (selectedObject.type === 'polygon') {
		// 多角形の場合は全頂点を移動
		const polygonData = selectedObject as any
		if (polygonData.geometry && polygonData.geometry.coordinates) {
			polygonData.geometry.coordinates[0] = polygonData.geometry.coordinates[0].map(
				(coord: [number, number]) => [coord[0] + deltaLng, coord[1] + deltaLat]
			)
		}
	}

	// オブジェクトの基準座標を更新
	selectedObject.longitude += deltaLng
	selectedObject.latitude += deltaLat

	dragStartPos = [lngLat.lng, lngLat.lat]
	updateDisplay()
	updateSelectedObjectDisplay()
}

const endDragObject = () => {
	if (isDragging && selectedObject) {
		isDragging = false
		dragStartPos = null
		map.getCanvas().style.cursor = editMode ? 'crosshair' : ''

		// マップ操作を再有効化
		enableMapInteraction()

		showToast(`「${selectedObject.name}」を移動しました`, 'success')
	}
}

// オブジェクト削除機能
const deleteSelectedObject = () => {
	if (!selectedObject) {
		showToast('削除するオブジェクトが選択されていません', 'warning')
		return
	}

	const objectName = selectedObject.name
	const confirmed = confirm(`「${objectName}」を削除しますか？`)

	if (confirmed) {
		loadedObjects = loadedObjects.filter(obj => obj.id !== selectedObject!.id)
		deselectObject()
		updateDisplay()
		showToast(`「${objectName}」を削除しました`, 'success')
	}
}

// オブジェクト追加
const addObjectAtLocation = (lngLat: mapgl.LngLat) => {
	const newObject: DroneObject = {
		id: `manual_${Date.now()}`,
		name: `点検ポイント_${loadedObjects.filter(obj => obj.type === 'manual').length + 1}`,
		longitude: lngLat.lng,
		latitude: lngLat.lat,
		altitude: 150 + Math.random() * 100,
		type: 'manual',
		source: 'manual_draw',
	}

	loadedObjects.push(newObject)
	updateDisplay()
	showToast(`点検ポイントを追加: ${newObject.name}`, 'success')
}

// 2D/3D切り替え
const toggle3D = () => {
	is3D = !is3D
	if (is3D) {
		map.easeTo({ pitch: 60, duration: 1000 })
		map.setLayoutProperty('drone-objects-3d', 'visibility', 'visible')
		map.setLayoutProperty('drone-objects-2d', 'visibility', 'none')
		updateStatus('3D表示に切り替え')
	} else {
		map.easeTo({ pitch: 0, duration: 1000 })
		map.setLayoutProperty('drone-objects-3d', 'visibility', 'none')
		map.setLayoutProperty('drone-objects-2d', 'visibility', 'visible')
		updateStatus('2D表示に切り替え')
	}
}

// イベントハンドラー設定
const setupEventHandlers = () => {
	// ポイントデータ読み込み
	document.getElementById('loadPoints')?.addEventListener('click', async () => {
		try {
			const response = await fetch('./data/mock-3d-data.csv')
			if (!response.ok) throw new Error(`HTTP error! status: ${response.status}`)

			const csvContent = await response.text()
			const blob = new Blob([csvContent], { type: 'text/csv' })
			const file = new File([blob], 'sample-points.csv', {
				type: 'text/csv',
			})

			await importDataFromFile(file, map, 'points')
			showToast('ポイントデータを読み込みました', 'success')
		} catch (error) {
			console.error('データ読み込みエラー:', error)
			showToast('データの読み込みに失敗しました', 'error')
		}
	})

	// メッシュデータ読み込み
	document.getElementById('loadMesh')?.addEventListener('click', async () => {
		try {
			const response = await fetch('./data/mock-mesh-data.csv')
			if (!response.ok) throw new Error(`HTTP error! status: ${response.status}`)

			const csvContent = await response.text()
			const blob = new Blob([csvContent], { type: 'text/csv' })
			const file = new File([blob], 'sample-mesh.csv', {
				type: 'text/csv',
			})

			await importDataFromFile(file, map, 'mesh')
			showToast('メッシュデータを読み込みました', 'success')
		} catch (error) {
			console.error('データ読み込みエラー:', error)
			showToast('データの読み込みに失敗しました', 'error')
		}
	})

	// 建物点検データ読み込み
	document.getElementById('loadBuilding')?.addEventListener('click', async () => {
		try {
			console.log('建物点検データ読み込み開始')

			const [pointsResponse, meshResponse] = await Promise.all([
				fetch('./data/mock-building-inspection-points.csv'),
				fetch('./data/mock-building-inspection-mesh.csv'),
			])

			console.log('レスポンス確認:', {
				points: {
					ok: pointsResponse.ok,
					status: pointsResponse.status,
				},
				mesh: { ok: meshResponse.ok, status: meshResponse.status },
			})

			if (!pointsResponse.ok || !meshResponse.ok) {
				throw new Error(
					`建物点検データの読み込みに失敗しました: HTTP error! status: points=${pointsResponse.status}, mesh=${meshResponse.status}`
				)
			}

			const [pointsContent, meshContent] = await Promise.all([
				pointsResponse.text(),
				meshResponse.text(),
			])

			console.log('CSV内容確認:', {
				pointsLength: pointsContent.length,
				meshLength: meshContent.length,
				pointsPreview: pointsContent.substring(0, 200),
				meshPreview: meshContent.substring(0, 200),
			})

			const pointsBlob = new Blob([pointsContent], {
				type: 'text/csv',
			})
			const pointsFile = new File([pointsBlob], 'building-points.csv', {
				type: 'text/csv',
			})
			await importDataFromFile(pointsFile, map, 'building-inspection')

			const meshBlob = new Blob([meshContent], { type: 'text/csv' })
			const meshFile = new File([meshBlob], 'building-mesh.csv', {
				type: 'text/csv',
			})
			await importDataFromFile(meshFile, map, 'building-inspection-mesh')

			showToast('建物点検データを読み込みました', 'success')
		} catch (error) {
			console.error('建物点検データ読み込みエラー:', error)
			showToast(
				`建物点検データの読み込みに失敗しました: ${error instanceof Error ? error.message : '不明なエラー'}`,
				'error'
			)
		}
	})

	// ドローン点検データ読み込み
	document.getElementById('loadDroneData')?.addEventListener('click', () => {
		if (!sampleDataLoaded) {
			const sampleData = generateSampleDroneData([139.7454, 35.6586])
			loadedObjects.push(...sampleData)
			updateDisplay()
			sampleDataLoaded = true
			updateStatus(`東京タワー点検データ読み込み完了: ${sampleData.length}オブジェクト`)
			showToast('東京タワー周辺点検ドローンを配置しました', 'success')
		} else {
			showToast('点検ドローンは既に配置済みです', 'info')
		}
	})

	// 飛行シミュレーション
	document.getElementById('startSimulation')?.addEventListener('click', () => {
		if (droneSimulationInterval) {
			clearInterval(droneSimulationInterval)
			droneSimulationInterval = null
			updateStatus('シミュレーション停止')
			return
		}

		if (loadedObjects.length === 0) {
			showToast('シミュレーションするドローンがありません', 'error')
			return
		}

		updateStatus('ドローンシミュレーション開始')
		droneSimulationInterval = setInterval(() => {
			loadedObjects.forEach(obj => {
				if (obj.type === 'drone') {
					obj.longitude += (Math.random() - 0.5) * 0.0002
					obj.latitude += (Math.random() - 0.5) * 0.0002
					obj.altitude += (Math.random() - 0.5) * 10
					obj.altitude = Math.max(50, Math.min(400, obj.altitude))
				}
			})
			updateDisplay()
		}, 1000) as any
	})

	// 描画モード切り替え
	document.getElementById('toggleDrawMode')?.addEventListener('click', () => {
		drawMode = !drawMode

		if (drawMode) {
			polygonDrawingMode = false // 他のモードを無効化
			const polygonButton = document.getElementById('togglePolygonMode')
			if (polygonButton) {
				polygonButton.textContent = '多角形作成'
			}
			resetPolygonDrawing()
		}

		const button = document.getElementById('toggleDrawMode')
		if (button) {
			button.textContent = drawMode ? 'ポイント作成停止' : 'ポイント作成'
		}
		map.getCanvas().style.cursor = drawMode ? 'crosshair' : ''
		updateStatus(
			drawMode ? '描画モード有効 - マップをクリックして点検ポイントを追加' : '描画モード無効'
		)
		showToast(drawMode ? '描画モードを有効にしました' : '描画モードを無効にしました', 'info')
	})

	// 多角形描画モード切り替え
	document.getElementById('togglePolygonMode')?.addEventListener('click', () => {
		polygonDrawingMode = !polygonDrawingMode

		if (polygonDrawingMode) {
			drawMode = false // 他のモードを無効化
			const drawButton = document.getElementById('toggleDrawMode')
			if (drawButton) {
				drawButton.textContent = '描画モード'
			}
		} else {
			// 多角形描画停止時は描画中のデータのみクリア（完成した多角形は保持）
			resetPolygonDrawing()
		}

		const button = document.getElementById('togglePolygonMode')
		if (button) {
			button.textContent = polygonDrawingMode ? '多角形作成停止' : '多角形作成'
		}
		map.getCanvas().style.cursor = polygonDrawingMode ? 'crosshair' : ''
		updateStatus(
			polygonDrawingMode
				? '多角形描画モード有効 - クリックして頂点を追加、始点をクリックして完成'
				: '多角形描画モード無効'
		)
		showToast(
			polygonDrawingMode ? '多角形描画モードを有効にしました' : '多角形描画モードを無効にしました',
			'info'
		)
	})

	// 編集モード切り替え
	document.getElementById('toggleEditMode')?.addEventListener('click', () => {
		editMode = !editMode

		if (editMode) {
			drawMode = false
			polygonDrawingMode = false
			const drawButton = document.getElementById('toggleDrawMode')
			const polygonButton = document.getElementById('togglePolygonMode')
			if (drawButton) drawButton.textContent = 'ポイント作成'
			if (polygonButton) polygonButton.textContent = '多角形作成'
			resetPolygonDrawing()
		} else {
			deselectObject()
		}

		const button = document.getElementById('toggleEditMode')
		if (button) {
			button.textContent = editMode ? 'オブジェクト編集停止' : 'オブジェクト編集'
		}
		map.getCanvas().style.cursor = editMode ? 'crosshair' : ''
		updateStatus(
			editMode
				? '編集モード有効 - オブジェクトをクリックして選択、ドラッグで移動、Deleteキーで削除'
				: '編集モード無効'
		)
		showToast(editMode ? '編集モードを有効にしました' : '編集モードを無効にしました', 'info')
	})

	// CSVインポート
	document.getElementById('importCSV')?.addEventListener('click', () => {
		const input = document.createElement('input')
		input.type = 'file'
		input.accept = '.csv'
		input.onchange = async e => {
			const file = (e.target as HTMLInputElement).files?.[0]
			if (file) {
				try {
					updateStatus('CSVファイル読み込み中...')
					const csvContent = await file.text()
					const importedObjects = parseDroneCSV(csvContent, file.name)

					if (importedObjects.length > 0) {
						loadedObjects.push(...importedObjects)
						updateDisplay()
						updateStatus(`CSV読み込み完了: ${importedObjects.length}個のオブジェクト`)
						showToast(
							`CSVから${importedObjects.length}個のオブジェクトをインポートしました`,
							'success'
						)
						addFlightLog(
							'データ管理',
							'CSVインポート',
							`${file.name}から${importedObjects.length}個のオブジェクトを読み込み`,
							'success'
						)
					} else {
						showToast('CSVファイルからデータを読み込めませんでした', 'warning')
						addFlightLog('データ管理', 'CSVインポート', 'CSVファイルの読み込みに失敗', 'warning')
					}
				} catch (error) {
					console.error('CSVインポートエラー:', error)
					showToast('CSVファイルの読み込みに失敗しました', 'error')
					addFlightLog('データ管理', 'CSVインポートエラー', `${file.name}の読み込みに失敗`, 'error')
					updateStatus('CSVインポートエラー')
				}
			}
		}
		input.click()
	})

	// GeoJSONインポート
	document.getElementById('importGeoJSON')?.addEventListener('click', () => {
		const input = document.createElement('input')
		input.type = 'file'
		input.accept = '.geojson,.json'
		input.onchange = async e => {
			const file = (e.target as HTMLInputElement).files?.[0]
			if (file) {
				try {
					updateStatus('GeoJSONファイル読み込み中...')
					const jsonContent = await file.text()
					const importedObjects = parseGeoJSON(jsonContent, file.name)

					if (importedObjects.length > 0) {
						loadedObjects.push(...importedObjects)
						updateDisplay()
						updateStatus(`GeoJSON読み込み完了: ${importedObjects.length}個のオブジェクト`)
						showToast(
							`GeoJSONから${importedObjects.length}個のオブジェクトをインポートしました`,
							'success'
						)
						addFlightLog(
							'データ管理',
							'GeoJSONインポート',
							`${file.name}から${importedObjects.length}個のオブジェクトを読み込み`,
							'success'
						)
					} else {
						showToast('GeoJSONファイルからデータを読み込めませんでした', 'warning')
						addFlightLog(
							'データ管理',
							'GeoJSONインポート',
							'GeoJSONファイルの読み込みに失敗',
							'warning'
						)
					}
				} catch (error) {
					console.error('GeoJSONインポートエラー:', error)
					showToast('GeoJSONファイルの読み込みに失敗しました', 'error')
					addFlightLog(
						'データ管理',
						'GeoJSONインポートエラー',
						`${file.name}の読み込みに失敗`,
						'error'
					)
					updateStatus('GeoJSONインポートエラー')
				}
			}
		}
		input.click()
	})

	// CSVエクスポート
	document.getElementById('exportCSV')?.addEventListener('click', () => {
		if (loadedObjects.length > 0) {
			const csv = exportDroneDataToCSV(loadedObjects)
			downloadFile(csv, 'tokyo_tower_drone_data.csv', 'text/csv')
			updateStatus('CSV書き出し完了')
			showToast('CSVファイルをダウンロードしました', 'success')
		} else {
			showToast('エクスポートするデータがありません', 'error')
		}
	})

	// GeoJSONエクスポート
	document.getElementById('exportGeoJSON')?.addEventListener('click', () => {
		if (loadedObjects.length > 0) {
			const geojson = exportDroneDataToGeoJSON(loadedObjects)
			downloadFile(geojson, 'tokyo_tower_drone_data.geojson', 'application/geo+json')
			updateStatus('GeoJSON書き出し完了')
			showToast('GeoJSONファイルをダウンロードしました', 'success')
		} else {
			showToast('エクスポートするデータがありません', 'error')
		}
	})

	// データクリア
	document.getElementById('clearData')?.addEventListener('click', () => {
		if (
			loadedObjects.length > 0 &&
			confirm(`${loadedObjects.length}個のオブジェクトを全て削除しますか？`)
		) {
			loadedObjects = []
			updateDisplay()
			clearData(map)
			sampleDataLoaded = false
			if (droneSimulationInterval) {
				clearInterval(droneSimulationInterval)
				droneSimulationInterval = null
			}
			updateStatus('全データクリア完了')
			showToast('全てのデータをクリアしました', 'info')
		}
	})

	// 2D/3D切り替え
	document.getElementById('toggle3D')?.addEventListener('click', () => {
		toggle3D()
		const button = document.getElementById('toggle3D')
		if (button) {
			button.textContent = is3D ? '2D表示' : '3D表示'
		}
		showToast(is3D ? '3D表示に切り替えました' : '2D表示に切り替えました', 'info')
	})

	// フライトログクリア
	document.getElementById('clearLog')?.addEventListener('click', () => {
		clearFlightLog()
	})

	// フライトログエクスポート
	document.getElementById('exportLog')?.addEventListener('click', () => {
		exportFlightLog()
	})

	// フライトプラン管理
	document.getElementById('startFlightPlan')?.addEventListener('click', () => {
		startFlightPlan()
	})

	document.getElementById('pauseFlightPlan')?.addEventListener('click', () => {
		pauseFlightPlan()
	})

	document.getElementById('exportFlightPlan')?.addEventListener('click', () => {
		exportFlightPlan()
	})

	document.getElementById('importFlightPlan')?.addEventListener('click', () => {
		importFlightPlan()
	})

	// モバイル用フライトプランボタン（右上のドローンアイコンボタン） - モーダルを開く
	document.getElementById('mobileFlightPlanToggle')?.addEventListener('click', () => {
		const modal = document.getElementById('mobileFlightPlanModalOverlay')
		if (modal) {
			modal.classList.add('visible')
		}
	})

	// モバイルフライトプランモーダルを閉じる
	document.getElementById('mobileFlightPlanModalClose')?.addEventListener('click', () => {
		const modal = document.getElementById('mobileFlightPlanModalOverlay')
		if (modal) {
			modal.classList.remove('visible')
		}
	})

	// モバイルフライトプランモーダル - 背景クリックで閉じる
	document.getElementById('mobileFlightPlanModalOverlay')?.addEventListener('click', e => {
		if (e.target === e.currentTarget) {
			const modal = document.getElementById('mobileFlightPlanModalOverlay')
			if (modal) {
				modal.classList.remove('visible')
			}
		}
	})

	// モバイルフライトプランセレクト - デスクトップと同期
	const mobileFlightPlanSelect = document.getElementById(
		'mobileFlightPlanSelect'
	) as HTMLSelectElement
	const desktopFlightPlanSelect = document.getElementById('flightPlanSelect') as HTMLSelectElement

	if (mobileFlightPlanSelect && desktopFlightPlanSelect) {
		// モバイルセレクトが変更されたらデスクトップセレクトも同期
		mobileFlightPlanSelect.addEventListener('change', () => {
			desktopFlightPlanSelect.value = mobileFlightPlanSelect.value
			const event = new Event('change', { bubbles: true })
			desktopFlightPlanSelect.dispatchEvent(event)
		})

		// デスクトップセレクトが変更されたらモバイルセレクトも同期
		desktopFlightPlanSelect.addEventListener('change', () => {
			mobileFlightPlanSelect.value = desktopFlightPlanSelect.value
		})
	}

	// モバイルフライトプランモーダル - アクションボタン
	document.getElementById('mobileStartFlightPlan')?.addEventListener('click', () => {
		startFlightPlan()
		// モーダルを閉じる
		const modal = document.getElementById('mobileFlightPlanModalOverlay')
		if (modal) {
			modal.classList.remove('visible')
		}
	})

	document.getElementById('mobilePauseFlightPlan')?.addEventListener('click', () => {
		pauseFlightPlan()
	})

	document.getElementById('mobileEnableGameControl')?.addEventListener('click', () => {
		const desktopButton = document.getElementById('enableGameControl') as HTMLButtonElement
		if (desktopButton) {
			desktopButton.click()
		}
		// モーダルを閉じる
		const modal = document.getElementById('mobileFlightPlanModalOverlay')
		if (modal) {
			modal.classList.remove('visible')
		}
	})

	document.getElementById('mobileExportFlightPlan')?.addEventListener('click', () => {
		exportFlightPlan()
	})

	document.getElementById('mobileImportFlightPlan')?.addEventListener('click', () => {
		importFlightPlan()
	})

	// モバイル専用ホームボタン - 初期位置に戻る
	document.getElementById('mobileHomeButton')?.addEventListener('click', () => {
		// フライトプランが実行中の場合は停止
		if (flightPlanActive) {
			pauseFlightPlan()
		}

		// 初期位置に戻る
		map.flyTo({
			center: initialMapPosition.center,
			zoom: initialMapPosition.zoom,
			pitch: initialMapPosition.pitch,
			bearing: initialMapPosition.bearing,
			duration: 1500,
		})

		showToast('ホーム位置に戻りました', 'success')
		console.log('ホームボタン: 初期位置に戻る')
	})

	// フライトログ表示切替
	document.getElementById('toggleLog')?.addEventListener('click', () => {
		const flightLogContainer = document.getElementById('flightLogContainer') as HTMLElement
		const toggleButton = document.getElementById('toggleLog') as HTMLButtonElement

		console.log('Toggleボタンがクリックされました')
		console.log('FlightLogContainer要素:', flightLogContainer)
		console.log('Toggleボタン要素:', toggleButton)
		console.log(
			'現在のFlightLogContainer表示状態:',
			flightLogContainer?.classList.contains('visible')
		)

		if (flightLogContainer && toggleButton) {
			// ログリストの表示状態を判定
			const isCurrentlyVisible = flightLogContainer.classList.contains('visible')

			console.log('現在の表示状態:', isCurrentlyVisible)

			if (isCurrentlyVisible) {
				// ログリストを非表示にする
				flightLogContainer.classList.remove('visible')
				flightLogContainer.classList.add('hidden')
				toggleButton.textContent = 'ログ表示'
				addFlightLog('システム', 'ログ表示切替', 'ログ表示を無効にしました', 'info')
				console.log('ログリストを非表示にしました')
			} else {
				// ログリストを表示にする
				flightLogContainer.classList.remove('hidden')
				flightLogContainer.classList.add('visible')
				toggleButton.textContent = 'ログ非表示'
				addFlightLog('システム', 'ログ表示切替', 'ログ表示を有効にしました', 'info')
				console.log('ログリストを表示にしました')
			}
		} else {
			console.error('FlightLogContainerまたはToggleボタンが見つかりません')
		}
	})

	// UnifiedFlightDataインポート
	document.getElementById('importFlightData')?.addEventListener('click', () => {
		const input = document.createElement('input')
		input.type = 'file'
		input.accept = '.csv,.json,.geojson'
		input.onchange = async e => {
			const file = (e.target as HTMLInputElement).files?.[0]
			if (file) {
				try {
					updateStatus('フライトデータ読み込み中...')
					const content = await file.text()
					let importedData: UnifiedFlightData[] = []

					if (file.name.endsWith('.csv')) {
						importedData = parseUnifiedFlightDataCSV(content)
					} else if (file.name.endsWith('.json') || file.name.endsWith('.geojson')) {
						importedData = parseUnifiedFlightDataGeoJSON(content)
					}

					if (importedData.length > 0) {
						// UnifiedFlightDataをDroneObjectに変換して追加
						const convertedObjects = importedData.map(data => convertUnifiedToDroneObject(data))
						loadedObjects.push(...convertedObjects)
						updateDisplay()
						updateStatus(`フライトデータ読み込み完了: ${importedData.length}個のオブジェクト`)
						showToast(
							`フライトデータから${importedData.length}個のオブジェクトをインポートしました`,
							'success'
						)
						addFlightLog(
							'データ管理',
							'フライトデータインポート',
							`${file.name}から${importedData.length}個のオブジェクトを読み込み`,
							'success'
						)
					} else {
						showToast('フライトデータファイルからデータを読み込めませんでした', 'warning')
						addFlightLog(
							'データ管理',
							'フライトデータインポート',
							'ファイルの読み込みに失敗',
							'warning'
						)
					}
				} catch (error) {
					console.error('フライトデータインポートエラー:', error)
					showToast('フライトデータファイルの読み込みに失敗しました', 'error')
					addFlightLog(
						'データ管理',
						'フライトデータインポートエラー',
						`${file.name}の読み込みに失敗`,
						'error'
					)
					updateStatus('フライトデータインポートエラー')
				}
			}
		}
		input.click()
	})

	// フライトミッションインポート
	document.getElementById('importMission')?.addEventListener('click', () => {
		const input = document.createElement('input')
		input.type = 'file'
		input.accept = '.json'
		input.onchange = async e => {
			const file = (e.target as HTMLInputElement).files?.[0]
			if (file) {
				try {
					updateStatus('フライトミッション読み込み中...')
					const content = await file.text()
					const mission = parseFlightMissionJSON(content)

					if (mission && mission.waypoints && mission.waypoints.length > 0) {
						// ミッションの各ウェイポイントをDroneObjectとして追加
						const waypointObjects: DroneObject[] = mission.waypoints.map((waypoint, index) => ({
							id: `mission_waypoint_${index + 1}`,
							name: `ミッション_${mission.name}_WP${index + 1}`,
							longitude: waypoint.position.longitude,
							latitude: waypoint.position.latitude,
							altitude: waypoint.position.altitude,
							type: 'flight',
							source: `mission_${file.name}`,
						}))

						loadedObjects.push(...waypointObjects)
						updateDisplay()
						updateStatus(
							`フライトミッション読み込み完了: ${mission.waypoints.length}個のウェイポイント`
						)
						showToast(
							`ミッション「${mission.name}」から${mission.waypoints.length}個のウェイポイントをインポートしました`,
							'success'
						)
						addFlightLog(
							'データ管理',
							'ミッションインポート',
							`${mission.name}: ${mission.waypoints.length}個のウェイポイント`,
							'success'
						)

						// 地図をミッション開始地点に移動
						const firstWaypoint = mission.waypoints[0]
						map.flyTo({
							center: [firstWaypoint.position.longitude, firstWaypoint.position.latitude],
							zoom: 16,
							duration: 2000,
						})
					} else {
						showToast('フライトミッションファイルからデータを読み込めませんでした', 'warning')
						addFlightLog(
							'データ管理',
							'ミッションインポート',
							'ファイルの読み込みに失敗',
							'warning'
						)
					}
				} catch (error) {
					console.error('フライトミッションインポートエラー:', error)
					showToast('フライトミッションファイルの読み込みに失敗しました', 'error')
					addFlightLog(
						'データ管理',
						'ミッションインポートエラー',
						`${file.name}の読み込みに失敗`,
						'error'
					)
					updateStatus('フライトミッションインポートエラー')
				}
			}
		}
		input.click()
	})

	// サンプルフライトデータ読み込み
	document.getElementById('loadSampleFlightData')?.addEventListener('click', async () => {
		try {
			updateStatus('サンプルフライトデータ読み込み中...')

			// インラインサンプルデータを使用
			const importedData = parseUnifiedFlightDataCSV(SAMPLE_FLIGHT_DATA)

			if (importedData.length > 0) {
				const convertedObjects = importedData.map(data => convertUnifiedToDroneObject(data))
				loadedObjects.push(...convertedObjects)
				updateDisplay()
				updateStatus(`サンプルフライトデータ読み込み完了: ${importedData.length}個のオブジェクト`)
				showToast(
					`サンプルフライトデータから${importedData.length}個のオブジェクトを読み込みました`,
					'success'
				)
				addFlightLog(
					'データ管理',
					'サンプルフライトデータ',
					`${importedData.length}個のオブジェクトを読み込み`,
					'success'
				)
			} else {
				showToast('サンプルフライトデータの読み込みに失敗しました', 'error')
				addFlightLog('データ管理', 'サンプルフライトデータ', 'データの読み込みに失敗', 'error')
			}
		} catch (error) {
			console.error('サンプルフライトデータ読み込みエラー:', error)
			showToast('サンプルフライトデータの読み込みに失敗しました', 'error')
			addFlightLog(
				'データ管理',
				'サンプルフライトデータエラー',
				`エラー: ${error instanceof Error ? error.message : '不明なエラー'}`,
				'error'
			)
			updateStatus('サンプルフライトデータ読み込みエラー')
		}
	})

	// サンプル軌跡データ読み込み
	document.getElementById('loadSampleTrajectory')?.addEventListener('click', async () => {
		try {
			updateStatus('サンプル軌跡データ読み込み中...')

			// インラインサンプルデータを使用
			const importedData = parseUnifiedFlightDataCSV(SAMPLE_TRAJECTORY_DATA)

			if (importedData.length > 0) {
				const trajectoryData = importedData
					.filter(data => data.timestamp)
					.sort((a, b) => new Date(a.timestamp!).getTime() - new Date(b.timestamp!).getTime())

				const convertedObjects = trajectoryData.map((data, index) => {
					const obj = convertUnifiedToDroneObject(data)
					obj.name = `軌跡点_${index + 1}`
					obj.type = 'flight'
					return obj
				})

				loadedObjects.push(...convertedObjects)
				updateDisplay()
				updateStatus(`サンプル軌跡データ読み込み完了: ${trajectoryData.length}個の軌跡点`)
				showToast(
					`サンプル軌跡データから${trajectoryData.length}個の軌跡点を読み込みました`,
					'success'
				)
				addFlightLog(
					'データ管理',
					'サンプル軌跡データ',
					`${trajectoryData.length}個の軌跡点を読み込み`,
					'success'
				)

				// 軌跡の開始地点に地図を移動
				if (trajectoryData.length > 0) {
					const firstPoint = trajectoryData[0]
					map.flyTo({
						center: [firstPoint.position.longitude, firstPoint.position.latitude],
						zoom: 16,
						duration: 2000,
					})
				}
			} else {
				showToast('サンプル軌跡データの読み込みに失敗しました', 'error')
				addFlightLog('データ管理', 'サンプル軌跡データ', 'データの読み込みに失敗', 'error')
			}
		} catch (error) {
			console.error('サンプル軌跡データ読み込みエラー:', error)
			showToast('サンプル軌跡データの読み込みに失敗しました', 'error')
			addFlightLog(
				'データ管理',
				'サンプル軌跡データエラー',
				`エラー: ${error instanceof Error ? error.message : '不明なエラー'}`,
				'error'
			)
			updateStatus('サンプル軌跡データ読み込みエラー')
		}
	})

	// UnifiedFlightDataエクスポート
	document.getElementById('exportFlightData')?.addEventListener('click', () => {
		if (loadedObjects.length > 0) {
			// DroneObjectをUnifiedFlightDataに変換
			const unifiedData = loadedObjects.map(obj => convertDroneObjectToUnified(obj))

			// 複数形式での一括エクスポート
			try {
				// CSV形式
				const csvData = exportUnifiedFlightDataToCSV(unifiedData)
				downloadFile(csvData, 'unified_flight_data.csv', 'text/csv')

				// GeoJSON形式
				const geoJsonData = exportUnifiedFlightDataToGeoJSON(unifiedData)
				downloadFile(geoJsonData, 'unified_flight_data.geojson', 'application/geo+json')

				updateStatus('フライトデータエクスポート完了')
				showToast('フライトデータをCSVとGeoJSON形式でエクスポートしました', 'success')
				addFlightLog(
					'データ管理',
					'フライトデータエクスポート',
					`${unifiedData.length}個のオブジェクトをエクスポート`,
					'success'
				)
			} catch (error) {
				console.error('フライトデータエクスポートエラー:', error)
				showToast('フライトデータのエクスポートに失敗しました', 'error')
				addFlightLog(
					'データ管理',
					'フライトデータエクスポートエラー',
					'エクスポートに失敗',
					'error'
				)
			}
		} else {
			showToast('エクスポートするフライトデータがありません', 'warning')
			addFlightLog(
				'データ管理',
				'フライトデータエクスポート',
				'エクスポートするデータがありません',
				'warning'
			)
		}
	})

	// フライトミッションエクスポート
	document.getElementById('exportMission')?.addEventListener('click', () => {
		if (loadedObjects.length > 0) {
			// DroneObjectからフライトミッションを作成
			const flightTypeObjects = loadedObjects.filter(
				obj => obj.type === 'flight' || obj.type === 'drone'
			)

			if (flightTypeObjects.length > 0) {
				try {
					const unifiedFlightData: UnifiedFlightData[] = flightTypeObjects.map(obj =>
						convertDroneObjectToUnified(obj)
					)
					if (unifiedFlightData.length === 0) return
					const home = unifiedFlightData[0].position
					const mission = createFlightMission('Generated_Mission', unifiedFlightData, {
						longitude: home.longitude,
						latitude: home.latitude,
						altitude: home.altitude,
					})
					// KML形式でエクスポート
					const kmlData = exportFlightMissionToKML(mission)
					downloadFile(
						kmlData,
						`flight_mission_${new Date().toISOString().slice(0, 10)}.kml`,
						'application/vnd.google-earth.kml+xml'
					)

					// JSON形式でもエクスポート
					const jsonData = JSON.stringify(mission, null, 2)
					downloadFile(
						jsonData,
						`flight_mission_${new Date().toISOString().slice(0, 10)}.json`,
						'application/json'
					)

					updateStatus('フライトミッションエクスポート完了')
					showToast('フライトミッションをKMLとJSON形式でエクスポートしました', 'success')
					addFlightLog(
						'データ管理',
						'ミッションエクスポート',
						`${mission.waypoints.length}個のウェイポイント`,
						'success'
					)
				} catch (error) {
					console.error('フライトミッションエクスポートエラー:', error)
					showToast('フライトミッションのエクスポートに失敗しました', 'error')
					addFlightLog('データ管理', 'ミッションエクスポートエラー', 'エクスポートに失敗', 'error')
				}
			} else {
				showToast('フライト関連のオブジェクトがありません', 'warning')
				addFlightLog(
					'データ管理',
					'ミッションエクスポート',
					'フライトオブジェクトが見つかりません',
					'warning'
				)
			}
		} else {
			showToast('エクスポートするデータがありません', 'warning')
			addFlightLog(
				'データ管理',
				'ミッションエクスポート',
				'エクスポートするデータがありません',
				'warning'
			)
		}
	})

	// 軌跡データインポート
	document.getElementById('importTrajectory')?.addEventListener('click', () => {
		const input = document.createElement('input')
		input.type = 'file'
		input.accept = '.csv,.json,.geojson'
		input.onchange = async e => {
			const file = (e.target as HTMLInputElement).files?.[0]
			if (file) {
				try {
					updateStatus('軌跡データ読み込み中...')
					const content = await file.text()
					let importedData: UnifiedFlightData[] = []

					if (file.name.endsWith('.csv')) {
						importedData = parseUnifiedFlightDataCSV(content)
					} else if (file.name.endsWith('.json') || file.name.endsWith('.geojson')) {
						importedData = parseUnifiedFlightDataGeoJSON(content)
					}

					// 軌跡データとして処理（時系列ソート）
					const trajectoryData = importedData
						.filter(data => data.timestamp)
						.sort((a, b) => new Date(a.timestamp!).getTime() - new Date(b.timestamp!).getTime())

					if (trajectoryData.length > 0) {
						const convertedObjects = trajectoryData.map((data, index) => {
							const obj = convertUnifiedToDroneObject(data)
							obj.name = `軌跡点_${index + 1}`
							obj.type = 'flight'
							return obj
						})

						loadedObjects.push(...convertedObjects)
						updateDisplay()
						updateStatus(`軌跡データ読み込み完了: ${trajectoryData.length}個の軌跡点`)
						showToast(
							`軌跡データから${trajectoryData.length}個の軌跡点をインポートしました`,
							'success'
						)
						addFlightLog(
							'データ管理',
							'軌跡データインポート',
							`${file.name}から${trajectoryData.length}個の軌跡点を読み込み`,
							'success'
						)

						// 軌跡の開始地点に地図を移動
						if (trajectoryData.length > 0) {
							const firstPoint = trajectoryData[0]
							map.flyTo({
								center: [firstPoint.position.longitude, firstPoint.position.latitude],
								zoom: 16,
								duration: 2000,
							})
						}
					} else {
						showToast('軌跡データファイルからデータを読み込めませんでした', 'warning')
						addFlightLog(
							'データ管理',
							'軌跡データインポート',
							'ファイルの読み込みに失敗',
							'warning'
						)
					}
				} catch (error) {
					console.error('軌跡データインポートエラー:', error)
					showToast('軌跡データファイルの読み込みに失敗しました', 'error')
					addFlightLog(
						'データ管理',
						'軌跡データインポートエラー',
						`${file.name}の読み込みに失敗`,
						'error'
					)
					updateStatus('軌跡データインポートエラー')
				}
			}
		}
		input.click()
	})

	// 軌跡データエクスポート
	document.getElementById('exportTrajectory')?.addEventListener('click', () => {
		if (loadedObjects.length > 0) {
			// フライト関連のオブジェクトのみを軌跡として処理
			const trajectoryObjects = loadedObjects.filter(
				obj => obj.type === 'flight' || obj.type === 'drone'
			)

			if (trajectoryObjects.length > 0) {
				try {
					// 軌跡データとしてタイムスタンプを付与
					const trajectoryData = trajectoryObjects.map((obj, index) => {
						const unified = convertDroneObjectToUnified(obj)
						// タイムスタンプがない場合は順序に基づいて付与
						if (!unified.timestamp) {
							unified.timestamp = new Date(Date.now() + index * 10000).toISOString() // 10秒間隔
						}
						unified.type = 'trajectory_point'
						return unified
					})

					// CSV形式でエクスポート
					const csvData = exportUnifiedFlightDataToCSV(trajectoryData)
					downloadFile(csvData, 'flight_trajectory.csv', 'text/csv')

					// GeoJSON形式でもエクスポート
					const geoJsonData = exportUnifiedFlightDataToGeoJSON(trajectoryData)
					downloadFile(geoJsonData, 'flight_trajectory.geojson', 'application/geo+json')

					updateStatus('軌跡データエクスポート完了')
					showToast('軌跡データをCSVとGeoJSON形式でエクスポートしました', 'success')
					addFlightLog(
						'データ管理',
						'軌跡データエクスポート',
						`${trajectoryData.length}個の軌跡点をエクスポート`,
						'success'
					)
				} catch (error) {
					console.error('軌跡データエクスポートエラー:', error)
					showToast('軌跡データのエクスポートに失敗しました', 'error')
					addFlightLog('データ管理', '軌跡データエクスポートエラー', 'エクスポートに失敗', 'error')
				}
			} else {
				showToast('軌跡として出力できるデータがありません', 'warning')
				addFlightLog(
					'データ管理',
					'軌跡データエクスポート',
					'軌跡データが見つかりません',
					'warning'
				)
			}
		} else {
			showToast('エクスポートするデータがありません', 'warning')
			addFlightLog(
				'データ管理',
				'軌跡データエクスポート',
				'エクスポートするデータがありません',
				'warning'
			)
		}
	})

	// キーボードショートカット機能を削除（Vercelデプロイではファイルアクセスが制限されるため）
}

// フライトプラン管理機能
const startFlightPlan = () => {
	if (flightPlanActive) {
		addFlightLog('システム', 'フライトプラン', 'フライトプランは既に実行中です', 'warning')
		return
	}

	if (currentFlightPlan.length === 0) {
		addFlightLog('エラー', 'フライトプラン', '実行可能なフライトプランがありません', 'error')
		return
	}

	// フライトプラン実行中はコントロールを無効化
	if (isMobileDevice() && touchController && touchControlActive) {
		touchController.disable()
		touchControlActive = false
		console.log('フライトプラン開始: タッチコントロール無効化')
	}
	if (gameController && gameController.isEnabled()) {
		gameController.disable()
		console.log('フライトプラン開始: ゲームコントロール無効化')
	}

	flightPlanActive = true
	currentFlightPhase = 0

	addFlightLog('システム', 'フライトプラン開始', `${currentFlightPlanName}を開始します`, 'success')
	updateFlightLogDisplay() // ステータスバーを更新

	// ドローンオブジェクトを作成または更新
	let drone = loadedObjects.find(obj => obj.type === 'drone')
	if (!drone) {
		const droneObject: DroneObject = {
			id: 'inspection-drone-1',
			name: `${currentFlightPlanName}ドローン`,
			longitude: currentFlightPlan[0].position[0],
			latitude: currentFlightPlan[0].position[1],
			altitude: 0,
			type: 'drone',
			source: 'flight-plan',
		}
		loadedObjects.push(droneObject)
	} else {
		// 既存のドローンの名前と位置を更新
		drone.name = `${currentFlightPlanName}ドローン`
		drone.longitude = currentFlightPlan[0].position[0]
		drone.latitude = currentFlightPlan[0].position[1]
		drone.altitude = 0
	}
	updateDisplay()

	executeFlightPhase()
}

const executeFlightPhase = () => {
	if (!flightPlanActive || currentFlightPhase >= currentFlightPlan.length) {
		completeFlightPlan()
		return
	}

	const phase = currentFlightPlan[currentFlightPhase]
	const drone = loadedObjects.find(obj => obj.type === 'drone')

	if (!drone) {
		addFlightLog('エラー', 'ドローン不在', '点検ドローンが見つかりません', 'error')
		return
	}

	// ドローンの位置を更新
	drone.longitude = phase.position[0]
	drone.latitude = phase.position[1]
	drone.altitude = phase.position[2]

	// 次のwaypointへの方位を計算（FPV視点のため）
	let bearing = 0
	if (currentFlightPhase < currentFlightPlan.length - 1) {
		const nextPhase = currentFlightPlan[currentFlightPhase + 1]
		bearing = calculateBearing(
			[phase.position[0], phase.position[1]],
			[nextPhase.position[0], nextPhase.position[1]]
		)
	} else {
		// 最後のwaypointの場合は現在のbearingを維持
		bearing = phase.bearing ?? 0
	}

	// カメラパラメータを取得
	const zoom = phase.zoom ?? 18
	const pitch = phase.pitch ?? 70

	// 詳細な位置情報とカメラ情報を含めたログを記録
	addFlightLog(
		phase.phase,
		'実行中',
		phase.action,
		'info',
		{
			latitude: drone.latitude,
			longitude: drone.longitude,
			altitude: drone.altitude,
		},
		{
			bearing: Math.round(bearing * 100) / 100, // 小数点2桁に丸める
			pitch: pitch,
			zoom: zoom,
		}
	)

	// FPV（ドローン目線）カメラ設定
	map.flyTo({
		center: [drone.longitude, drone.latitude],
		zoom: zoom,
		pitch: pitch, // ドローン視点で前方下向き
		bearing: bearing, // 次のwaypointへ向かう方向
		duration: phase.duration,
	})

	updateDisplay()

	// 次のフェーズへ
	setTimeout(() => {
		currentFlightPhase++
		updateFlightLogDisplay() // フェーズ変更時にログ表示を更新
		executeFlightPhase()
	}, phase.duration)
}

// 2点間の方位角を計算（ドローンの進行方向を決定）
const calculateBearing = (start: [number, number], end: [number, number]): number => {
	const startLat = (start[1] * Math.PI) / 180
	const startLng = (start[0] * Math.PI) / 180
	const endLat = (end[1] * Math.PI) / 180
	const endLng = (end[0] * Math.PI) / 180

	const y = Math.sin(endLng - startLng) * Math.cos(endLat)
	const x =
		Math.cos(startLat) * Math.sin(endLat) -
		Math.sin(startLat) * Math.cos(endLat) * Math.cos(endLng - startLng)

	const bearingRad = Math.atan2(y, x)
	const bearingDeg = (bearingRad * 180) / Math.PI
	return (bearingDeg + 360) % 360
}

const pauseFlightPlan = () => {
	if (!flightPlanActive) {
		addFlightLog('システム', 'フライトプラン', 'フライトプランは実行されていません', 'warning')
		return
	}

	flightPlanActive = false

	// フライトプラン一時停止時は手動コントロールを再有効化
	if (isMobileDevice() && touchController) {
		touchController.enable()
		touchControlActive = true
		console.log('フライトプラン一時停止: タッチコントロール再有効化')
	}

	addFlightLog(
		'システム',
		'フライトプラン一時停止',
		`フェーズ${currentFlightPhase + 1}で一時停止しました`,
		'warning'
	)
	updateFlightLogDisplay() // ステータスバーを更新
}

const completeFlightPlan = () => {
	flightPlanActive = false

	// フライトプラン完了時は手動コントロールを再有効化
	if (isMobileDevice() && touchController) {
		touchController.enable()
		touchControlActive = true
		console.log('フライトプラン完了: タッチコントロール再有効化')
	}

	addFlightLog(
		'システム',
		'フライトプラン完了',
		`${currentFlightPlanName}が完了しました`,
		'success'
	)
	updateFlightLogDisplay() // ステータスバーを更新
	showToast('フライトプランが完了しました', 'success')
}

const exportFlightPlan = () => {
	const planData: FlightPlanData = {
		name: currentFlightPlanName,
		description: currentFlightPlanDescription,
		created: new Date().toISOString(),
		phases: currentFlightPlan,
		totalDuration: currentFlightPlan.reduce((sum, phase) => sum + phase.duration, 0),
	}

	const jsonContent = JSON.stringify(planData, null, 2)
	const blob = new Blob([jsonContent], { type: 'application/json' })
	const url = URL.createObjectURL(blob)
	const a = document.createElement('a')
	a.href = url
	a.download = `${currentFlightPlanName.replace(/\s+/g, '_')}_${new Date().toISOString().slice(0, 19).replace(/:/g, '-')}.json`
	document.body.appendChild(a)
	a.click()
	document.body.removeChild(a)
	URL.revokeObjectURL(url)

	addFlightLog(
		'システム',
		'フライトプランエクスポート',
		'フライトプランをJSONファイルでエクスポートしました',
		'success'
	)
}

const importFlightPlan = () => {
	const input = document.createElement('input')
	input.type = 'file'
	input.accept = '.json'
	input.onchange = e => {
		const file = (e.target as HTMLInputElement).files?.[0]
		if (file) {
			const reader = new FileReader()
			reader.onload = e => {
				try {
					const planData: FlightPlanData = JSON.parse(e.target?.result as string)

					// フライトプランの検証
					if (!planData.name || !planData.phases || !Array.isArray(planData.phases)) {
						throw new Error('無効なフライトプランファイルです')
					}

					// 現在のフライトプランを更新
					currentFlightPlan = planData.phases
					currentFlightPlanName = planData.name
					currentFlightPlanDescription = planData.description || ''

					// FlightControllerに設定
					flightController.setFlightPlan(planData)

					// フライトプランの可視化を更新
					updateFlightPlanVisualization(planData.phases)

					addFlightLog(
						'システム',
						'フライトプランインポート',
						`${planData.name}をインポートしました`,
						'success'
					)
					showToast('フライトプランをインポートしました', 'success')

					// 地図をフライトプランの開始位置に移動
					if (planData.phases.length > 0) {
						const startPosition = planData.phases[0].position
						map.flyTo({
							center: [startPosition[0], startPosition[1]],
							zoom: 16,
							duration: 2000,
						})
					}
				} catch (error) {
					addFlightLog(
						'エラー',
						'フライトプランインポート',
						'ファイルの読み込みに失敗しました',
						'error'
					)
					showToast('フライトプランの読み込みに失敗しました', 'error')
				}
			}
			reader.readAsText(file)
		}
	}
	input.click()
}

// エッフェル塔関連の関数・ショートカットは削除

// ファイル読み込み機能を削除（Vercelデプロイではファイルアクセスが制限されるため）

// 地図のクリックイベント
map.on('click', e => {
	// ドラッグ直後のクリックイベントを無視
	if (isDragging) {
		return
	}

	if (polygonDrawingMode) {
		handlePolygonClick(e.lngLat)
	} else if (drawMode) {
		addObjectAtLocation(e.lngLat)
	} else if (editMode) {
		const objectSelected = selectObject(e.lngLat)
		// オブジェクトが選択されなかった場合は選択解除
		if (!objectSelected) {
			deselectObject()
		}
	}
})

// マウスダウンイベント（ドラッグ開始）
map.on('mousedown', e => {
	if (editMode) {
		// クリック位置でオブジェクトを検出
		const point = map.project(e.lngLat)
		const tolerance = 20

		let objectFound = false
		loadedObjects.forEach(obj => {
			const objPoint = map.project([obj.longitude, obj.latitude])
			const distance = Math.sqrt(
				Math.pow(point.x - objPoint.x, 2) + Math.pow(point.y - objPoint.y, 2)
			)

			if (distance < tolerance) {
				objectFound = true
				if (selectedObject && selectedObject.id === obj.id) {
					// 既に選択されているオブジェクトをクリックした場合、ドラッグ開始
					startDragObject(e.lngLat)
					e.preventDefault()
				}
			}
		})

		// オブジェクトがない場所でのマウスダウンの場合は通常のマップ操作を許可
		if (!objectFound && isDragging) {
			endDragObject()
		}
	}
})

// マウス移動イベント（ドラッグ中）
map.on('mousemove', e => {
	if (editMode && isDragging) {
		e.preventDefault()
		dragObject(e.lngLat)
	}
})

// マウスアップイベント（ドラッグ終了）
map.on('mouseup', e => {
	if (editMode && isDragging) {
		e.preventDefault()
		endDragObject()
	}
})

// キーボードイベント（削除キー）
document.addEventListener('keydown', e => {
	if (e.key === 'Delete' || e.key === 'Backspace') {
		if (editMode && selectedObject) {
			e.preventDefault()
			deleteSelectedObject()
		}
	}
	if (e.key === 'Escape') {
		if (editMode) {
			deselectObject()
		}
	}
})

// iOS Safari対策: WebGLコンテキストロスト対策
map.on('webglcontextlost', event => {
	console.error('WebGL context lost:', event)
	event.preventDefault()
	// ページリロードを促す
	const shouldReload = confirm(
		'地図の描画に問題が発生しました。ページをリロードしますか？\n\nMap rendering issue detected. Reload page?'
	)
	if (shouldReload) {
		window.location.reload()
	}
})

map.on('webglcontextrestored', () => {
	console.log('WebGL context restored')
})

// iOS Safari対策: リサイズ処理
let resizeTimeout: number | null = null
window.addEventListener('resize', () => {
	if (resizeTimeout) {
		clearTimeout(resizeTimeout)
	}
	resizeTimeout = window.setTimeout(() => {
		map.resize()
		console.log('Map resized for iOS Safari')
	}, 100)
})

// iOS Safari対策: orientationchange
window.addEventListener('orientationchange', () => {
	setTimeout(() => {
		map.resize()
		console.log('Map resized after orientation change')
	}, 300)
})

// マップエラーハンドリング
map.on('error', e => {
	console.error('MapLibre GL error:', e)
	// iOS Safariでよく起こるタイル読み込みエラーは無視
	if (e.error && e.error.message && e.error.message.includes('tile')) {
		console.warn('Tile loading error (non-critical):', e.error.message)
		return
	}
	// 致命的なエラーの場合は通知
	if (e.error && e.error.message) {
		console.error('Critical map error:', e.error.message)
	}
})

// 地図の読み込み完了
map.on('load', () => {
	console.log('map.on("load") イベント開始')

	// iOS Safari対策: マップサイズ調整
	setTimeout(() => {
		map.resize()
		console.log('Initial map resize for iOS Safari')
	}, 100)

	try {
		setupLayers()
		console.log('setupLayers() 完了')
	} catch (error) {
		console.error('setupLayers() エラー:', error)
		alert('地図レイヤーの初期化に失敗しました。ページをリロードしてください。')
	}

	try {
		setupEventHandlers()
		console.log('setupEventHandlers() 完了')
	} catch (error) {
		console.error('setupEventHandlers() エラー:', error)
		alert('イベントハンドラーの初期化に失敗しました。一部機能が使用できない可能性があります。')
	}

	updateStatus('地図読み込み完了 - 東京タワー周辺のドローン点検を開始してください')
	console.log('システム準備完了')

	// 新しいモジュールの初期化
	try {
		// MapStyleManagerの初期化（コントロールは非表示）
		mapStyleManager = new MapStyleManager(map, gsiTerrainSource)
		// const styleControl = mapStyleManager.createStyleControl()
		// document.body.appendChild(styleControl)
		console.log('MapStyleManager初期化完了')

		// FlightControllerの初期化
		flightController = new FlightController(map)
		flightController.setLogUpdateCallback(log => {
			// FlightControllerのログをグローバルflightLogに同期
			flightLog = log
			updateFlightLogDisplay()
		})
		console.log('FlightController初期化完了')

		// DroneModelの初期化（東京タワーの座標）
		droneModel = new DroneModel(map, [139.7454, 35.6586, 100])
		console.log('DroneModel初期化完了')

		// GameControllerの初期化
		gameController = new GameController(map, droneModel)
		console.log('GameController初期化完了')

		// TouchControllerの初期化（モバイル用）
		touchController = new TouchController(map, droneModel)
		console.log('TouchController初期化完了')

		// モバイルデバイスの場合は自動でタッチコントロールを有効化
		if (isMobileDevice()) {
			touchController.enable()
			touchControlActive = true
			console.log('モバイルデバイスを検出: タッチコントロール有効')
		}

		// デフォルトフライトプランを設定
		const defaultPlan: FlightPlanData = {
			name: '東京タワー点検フライト',
			description: '東京タワー周辺を体系的に点検',
			created: new Date().toISOString(),
			totalDuration: 39000,
			phases: currentFlightPlan,
		}
		flightController.setFlightPlan(defaultPlan)
		updateFlightPlanVisualization(defaultPlan.phases)

		addFlightLog(
			'システム',
			'拡張機能',
			'マップスタイル切り替え、ゲームコントロール機能を有効化',
			'success'
		)
	} catch (error) {
		console.error('新しいモジュールの初期化エラー:', error)
		addFlightLog('エラー', 'モジュール初期化', '一部の拡張機能が利用できません', 'error')
	}

	// フライトログ初期化
	addFlightLog('システム', '初期化', '東京タワー点検システムが起動しました', 'success')
	addFlightLog('システム', '準備完了', 'フライトプランとリアルタイムログ機能が利用可能です', 'info')

	// Footerを初期表示状態にする（より確実な処理）
	setTimeout(() => {
		const flightLogContainer = document.getElementById('flightLogContainer') as HTMLElement
		const toggleButton = document.getElementById('toggleLog') as HTMLButtonElement

		if (flightLogContainer && toggleButton) {
			// ログリストを表示状態に設定
			flightLogContainer.classList.remove('hidden')
			flightLogContainer.classList.add('visible')
			toggleButton.textContent = 'ログ非表示'
			console.log('ログリストを初期表示状態に設定しました')
		} else {
			console.error('FlightLogContainerまたはToggleボタンの初期化に失敗しました')
		}
	}, 100) // 少し遅延させて確実にDOMが準備されるようにする

	// ===== 新しいUIコントロールのイベントリスナー =====
	// すべてのイベントリスナーをmap.on('load')内で設定

	try {
		// フライトプラン選択ドロップダウン
		const flightPlanSelect = document.getElementById('flightPlanSelect') as HTMLSelectElement
		if (flightPlanSelect) {
			flightPlanSelect.addEventListener('change', async e => {
				const planId = (e.target as HTMLSelectElement).value

				if (planId === 'custom') {
					// カスタムフライトプランのインポート
					const importButton = document.getElementById('importFlightPlan') as HTMLButtonElement
					if (importButton) {
						importButton.click()
					}
					return
				}

				// プリセットフライトプランを読み込み
				try {
					const fileMap: Record<string, string> = {
						'mt-fuji': './data/mt-fuji-flight-plan.json',
						'tokyo-skytree': './data/tokyo-skytree-flight-plan.json',
						'kyoto-kinkakuji': './data/kyoto-kinkakuji-flight-plan.json',
					}

					if (planId === 'tokyo-tower') {
						// デフォルトプランを再設定
						const defaultPlan: FlightPlanData = {
							name: '東京タワー点検フライト',
							description: '東京タワー周辺を体系的に点検',
							created: new Date().toISOString(),
							totalDuration: 39000,
							phases: defaultFlightPlan,
						}

						// グローバル変数を更新
						currentFlightPlan = defaultPlan.phases
						currentFlightPlanName = defaultPlan.name
						currentFlightPlanDescription = defaultPlan.description

						// 既存のドローンの名前も更新
						const existingDrone = loadedObjects.find(obj => obj.type === 'drone')
						if (existingDrone) {
							existingDrone.name = `${defaultPlan.name}ドローン`
							updateDisplay()
						}

						flightController.setFlightPlan(defaultPlan)
						updateFlightPlanVisualization(defaultPlan.phases)
						showToast('東京タワー点検フライトプランを読み込みました', 'success')

						// カメラを東京タワーに移動
						map.flyTo({
							center: [139.7454, 35.6586],
							zoom: 16,
							pitch: 60,
							bearing: 0,
							duration: 2000,
						})
					} else {
						const filePath = fileMap[planId]
						if (!filePath) {
							showToast('フライトプランが見つかりません', 'error')
							return
						}

						const response = await fetch(filePath)
						if (!response.ok) {
							throw new Error('ファイルの読み込みに失敗しました')
						}
						const planData: FlightPlanData = await response.json()

						// グローバル変数を更新
						currentFlightPlan = planData.phases
						currentFlightPlanName = planData.name
						currentFlightPlanDescription = planData.description

						// 既存のドローンの名前も更新
						const existingDrone = loadedObjects.find(obj => obj.type === 'drone')
						if (existingDrone) {
							existingDrone.name = `${planData.name}ドローン`
							updateDisplay()
						}

						flightController.setFlightPlan(planData)
						updateFlightPlanVisualization(planData.phases)
						showToast(`${planData.name}を読み込みました`, 'success')

						// カメラを開始位置に移動
						const startPosition = planData.phases[0].position
						map.flyTo({
							center: [startPosition[0], startPosition[1]],
							zoom: planData.phases[0].zoom || 16,
							pitch: planData.phases[0].pitch || 60,
							bearing: planData.phases[0].bearing || 0,
							duration: 2000,
						})
					}
				} catch (error) {
					console.error('フライトプラン読み込みエラー:', error)
					const errorMessage = error instanceof Error ? error.message : 'Unknown error'
					showToast(`フライトプランの読み込みに失敗しました: ${errorMessage}`, 'error')
					addFlightLog('エラー', 'フライトプラン読み込み', `${errorMessage}`, 'error')
				}
			})
		}

		// ゲームコントロール有効化ボタン
		const enableGameControlButton = document.getElementById(
			'enableGameControl'
		) as HTMLButtonElement
		if (enableGameControlButton) {
			enableGameControlButton.addEventListener('click', () => {
				if (!gameController) {
					showToast('ゲームコントローラーが初期化されていません', 'error')
					return
				}

				gameController.enable()
				gameControlActive = true

				// モバイルデバイスの場合はタッチコントロールも有効化
				if (isMobileDevice()) {
					touchController.enable()
					touchControlActive = true
				}

				// ヘルプパネルを表示
				const helpPanel = document.getElementById('gameControlHelp') as HTMLElement
				if (helpPanel) {
					helpPanel.style.display = 'block'
				}

				const controlMethod = isMobileDevice()
					? 'タッチジョイスティック'
					: 'キーボード/ゲームパッド'
				showToast('手動操作モードを有効化しました', 'success')
				addFlightLog('ゲームコントロール', '有効化', `${controlMethod}で操作可能です`, 'info')

				// ボタンの状態を変更
				enableGameControlButton.style.opacity = '0.5'
				enableGameControlButton.style.cursor = 'not-allowed'
			})
		}

		// ゲームコントロール無効化ボタン
		const disableGameControlButton = document.getElementById(
			'disableGameControl'
		) as HTMLButtonElement
		if (disableGameControlButton) {
			disableGameControlButton.addEventListener('click', () => {
				if (!gameController) {
					return
				}

				gameController.disable()
				gameControlActive = false

				// ヘルプパネルを非表示
				const helpPanel = document.getElementById('gameControlHelp') as HTMLElement
				if (helpPanel) {
					helpPanel.style.display = 'none'
				}

				showToast('手動操作モードを無効化しました', 'info')
				addFlightLog('ゲームコントロール', '無効化', '手動操作を終了しました', 'info')

				// ボタンの状態を復元
				const enableButton = document.getElementById('enableGameControl') as HTMLButtonElement
				if (enableButton) {
					enableButton.style.opacity = '1'
					enableButton.style.cursor = 'pointer'
				}

				// モバイルデバイスの場合はタッチコントロールも無効化
				if (isMobileDevice() && touchControlActive) {
					touchController.disable()
					touchControlActive = false
				}
			})
		}
	} catch (error) {
		console.error('イベントリスナー設定エラー:', error)
		console.error('一部のボタンが動作しない可能性があります')
	}

	// Info panel toggle with localStorage persistence
	const infoPanelToggle = document.getElementById('infoPanelToggle') as HTMLButtonElement
	const infoPanel = document.getElementById('infoPanel') as HTMLElement
	if (infoPanelToggle && infoPanel) {
		// localStorageから状態を復元（デフォルトはvisible）
		const savedInfoPanelState = localStorage.getItem('infoPanelVisible')
		if (savedInfoPanelState === 'false') {
			infoPanel.classList.remove('visible')
			infoPanelToggle.innerHTML = `<svg viewBox="0 0 24 24" xmlns="http://www.w3.org/2000/svg">
				<circle cx="12" cy="12" r="10" fill="none" stroke="currentColor" stroke-width="2"/>
				<path d="M12 16v-4m0-4h.01" stroke="currentColor" stroke-width="2" stroke-linecap="round"/>
			</svg>`
		}

		infoPanelToggle.addEventListener('click', () => {
			const isVisible = infoPanel.classList.contains('visible')
			infoPanel.classList.toggle('visible')

			// localStorageに状態を保存
			localStorage.setItem('infoPanelVisible', (!isVisible).toString())

			// SVGアイコンを切り替え
			if (isVisible) {
				infoPanelToggle.innerHTML = `<svg viewBox="0 0 24 24" xmlns="http://www.w3.org/2000/svg">
					<circle cx="12" cy="12" r="10" fill="none" stroke="currentColor" stroke-width="2"/>
					<path d="M12 16v-4m0-4h.01" stroke="currentColor" stroke-width="2" stroke-linecap="round"/>
				</svg>`
			} else {
				infoPanelToggle.innerHTML = `<svg viewBox="0 0 24 24" xmlns="http://www.w3.org/2000/svg">
					<path d="M18 6L6 18M6 6l12 12" stroke="currentColor" stroke-width="2" stroke-linecap="round"/>
				</svg>`
			}
		})
	}

	// Flight plan panel toggle with localStorage persistence
	const flightPlanToggle = document.getElementById('flightPlanToggle') as HTMLButtonElement
	const flightPlanExport = document.getElementById('flightPlanExport') as HTMLElement
	if (flightPlanToggle && flightPlanExport) {
		// localStorageから状態を復元（デフォルトはvisible）
		const savedFlightPlanState = localStorage.getItem('flightPlanVisible')
		if (savedFlightPlanState === 'false') {
			flightPlanExport.classList.remove('visible')
			flightPlanToggle.innerHTML = `<svg viewBox="0 0 24 24" xmlns="http://www.w3.org/2000/svg">
				<path d="M21 16v-2l-8-5V3.5c0-.83-.67-1.5-1.5-1.5S10 2.67 10 3.5V9l-8 5v2l8-2.5V19l-2 1.5V22l3.5-1 3.5 1v-1.5L13 19v-5.5l8 2.5z" fill="currentColor"/>
			</svg>`
		}

		flightPlanToggle.addEventListener('click', () => {
			const isVisible = flightPlanExport.classList.contains('visible')
			flightPlanExport.classList.toggle('visible')

			// localStorageに状態を保存
			localStorage.setItem('flightPlanVisible', (!isVisible).toString())

			// SVGアイコンを切り替え
			if (isVisible) {
				flightPlanToggle.innerHTML = `<svg viewBox="0 0 24 24" xmlns="http://www.w3.org/2000/svg">
					<path d="M21 16v-2l-8-5V3.5c0-.83-.67-1.5-1.5-1.5S10 2.67 10 3.5V9l-8 5v2l8-2.5V19l-2 1.5V22l3.5-1 3.5 1v-1.5L13 19v-5.5l8 2.5z" fill="currentColor"/>
				</svg>`
			} else {
				flightPlanToggle.innerHTML = `<svg viewBox="0 0 24 24" xmlns="http://www.w3.org/2000/svg">
					<path d="M18 6L6 18M6 6l12 12" stroke="currentColor" stroke-width="2" stroke-linecap="round"/>
				</svg>`
			}
		})
	}

	// Controls panel toggle with localStorage persistence
	const controlsToggle = document.getElementById('controlsToggle') as HTMLButtonElement
	const controls = document.getElementById('controls') as HTMLElement

	if (controlsToggle && controls) {
		// localStorageから状態を復元（デフォルトは非表示）
		const savedControlsState = localStorage.getItem('controlsVisible')
		if (savedControlsState === 'true') {
			controls.classList.add('visible')
			controlsToggle.innerHTML = `<svg viewBox="0 0 24 24" xmlns="http://www.w3.org/2000/svg" fill="none">
				<path d="M18 6L6 18M6 6l12 12" stroke-width="2" stroke-linecap="round"/>
			</svg>`
		}

		controlsToggle.addEventListener('click', () => {
			const isVisible = controls.classList.contains('visible')
			controls.classList.toggle('visible')

			// localStorageに状態を保存
			localStorage.setItem('controlsVisible', (!isVisible).toString())

			// アイコンを切り替え
			if (isVisible) {
				controlsToggle.innerHTML = `<svg viewBox="0 0 24 24" xmlns="http://www.w3.org/2000/svg" fill="none">
					<path d="M3 12h18M3 6h18M3 18h18" stroke-width="2" stroke-linecap="round"/>
				</svg>`
			} else {
				controlsToggle.innerHTML = `<svg viewBox="0 0 24 24" xmlns="http://www.w3.org/2000/svg" fill="none">
					<path d="M18 6L6 18M6 6l12 12" stroke-width="2" stroke-linecap="round"/>
				</svg>`
			}
		})
	}

	// Help modal toggle
	const helpButton = document.getElementById('helpButton') as HTMLButtonElement
	const helpModalOverlay = document.getElementById('helpModalOverlay') as HTMLElement
	const helpModalClose = document.getElementById('helpModalClose') as HTMLButtonElement

	if (helpButton && helpModalOverlay) {
		helpButton.addEventListener('click', () => {
			helpModalOverlay.classList.add('visible')
		})
	}

	if (helpModalClose && helpModalOverlay) {
		helpModalClose.addEventListener('click', () => {
			helpModalOverlay.classList.remove('visible')
		})

		// クリックでモーダルを閉じる
		helpModalOverlay.addEventListener('click', e => {
			if (e.target === helpModalOverlay) {
				helpModalOverlay.classList.remove('visible')
			}
		})
	}

	// マッププロバイダー切り替え
	const mapProviderSelect = document.getElementById('mapProviderSelect') as HTMLSelectElement
	const mapboxTokenSection = document.getElementById('mapboxTokenSection') as HTMLElement
	const mapboxTokenInput = document.getElementById('mapboxTokenInput') as HTMLInputElement
	const saveMapboxToken = document.getElementById('saveMapboxToken') as HTMLButtonElement
	const currentProviderInfo = document.getElementById('currentProviderInfo') as HTMLElement

	// 現在のプロバイダーを表示
	if (mapProviderSelect && currentProviderInfo) {
		mapProviderSelect.value = PROVIDER_CONFIG.provider
		currentProviderInfo.innerHTML = `現在: <strong>${PROVIDER_CONFIG.provider === 'mapbox' ? 'Mapbox GL' : 'MapLibre GL'}</strong>`

		// Mapboxトークン入力欄の表示/非表示
		if (PROVIDER_CONFIG.provider === 'mapbox' && mapboxTokenSection) {
			mapboxTokenSection.style.display = 'block'
			if (mapboxTokenInput && PROVIDER_CONFIG.mapboxAccessToken) {
				mapboxTokenInput.value = PROVIDER_CONFIG.mapboxAccessToken
			}
		}

		// プロバイダー変更時
		mapProviderSelect.addEventListener('change', e => {
			const newProvider = (e.target as HTMLSelectElement).value as 'maplibre' | 'mapbox'

			// Mapboxトークン入力欄の表示/非表示
			if (newProvider === 'mapbox' && mapboxTokenSection) {
				mapboxTokenSection.style.display = 'block'
			} else if (mapboxTokenSection) {
				mapboxTokenSection.style.display = 'none'
			}

			// MapLibreに切り替える場合は即座にリロード
			if (newProvider === 'maplibre') {
				if (confirm('MapLibre GLに切り替えますか？\nページがリロードされます。')) {
					saveProviderConfig({ provider: newProvider })
					location.reload()
				} else {
					// キャンセル時は元に戻す
					mapProviderSelect.value = PROVIDER_CONFIG.provider
					if (PROVIDER_CONFIG.provider === 'mapbox' && mapboxTokenSection) {
						mapboxTokenSection.style.display = 'block'
					}
				}
			}
		})

		// Mapboxトークン保存
		if (saveMapboxToken && mapboxTokenInput) {
			saveMapboxToken.addEventListener('click', () => {
				const token = mapboxTokenInput.value.trim()
				if (!token) {
					alert('アクセストークンを入力してください')
					return
				}
				if (!token.startsWith('pk.')) {
					alert('有効なMapboxアクセストークンを入力してください\n（pk.で始まる必要があります）')
					return
				}
				// トークンを保存してMapboxに切り替え
				saveProviderConfig({
					provider: 'mapbox',
					mapboxAccessToken: token,
				})
				location.reload()
			})
		}
	}

	console.log('map.on("load") 処理完了')
}) // map.on('load')の終了

/**
 * モバイルデバイスかどうかを判定
 */
function isMobileDevice(): boolean {
	// タッチサポートチェック
	const hasTouchScreen =
		'ontouchstart' in window ||
		navigator.maxTouchPoints > 0 ||
		(navigator as any).msMaxTouchPoints > 0

	// ユーザーエージェントチェック
	const isMobileUA = /Android|webOS|iPhone|iPad|iPod|BlackBerry|IEMobile|Opera Mini/i.test(
		navigator.userAgent
	)

	// 画面サイズチェック
	const isSmallScreen = window.innerWidth <= 768

	return (hasTouchScreen && isMobileUA) || (hasTouchScreen && isSmallScreen)
}<|MERGE_RESOLUTION|>--- conflicted
+++ resolved
@@ -138,7 +138,6 @@
 	showErrorToast('非同期エラーが発生しました', errorMessage, 'error')
 })
 
-<<<<<<< HEAD
 // エラートースト表示関数
 function showErrorToast(title: string, message: string, type: 'error' | 'warning' = 'error') {
 	const bgColor = type === 'error' ? 'rgba(244, 67, 54, 0.95)' : 'rgba(255, 193, 7, 0.95)'
@@ -270,27 +269,11 @@
 	zoom: 15,
 	pitch: 60,
 	bearing: 0,
-=======
-console.log('[START] アプリケーション起動中...')
-
-// 地理院DEM設定
-const protocolAction = getGsiDemProtocolAction('gsidem')
-mapgl.addProtocol('gsidem', protocolAction)
-const gsiTerrainSource = {
-	type: 'raster-dem' as const,
-	tiles: ['gsidem://https://tiles.gsj.jp/tiles/elev/mixed/{z}/{y}/{x}.png'],
-	tileSize: 256,
-	encoding: 'terrarium' as const,
-	minzoom: 1,
-	maxzoom: 14, // 地理院DEMタイルは最大14まで提供
-	attribution: '<a href="https://maps.gsi.go.jp/development/ichiran.html">地理院タイル</a>',
->>>>>>> da418273
 }
 
 // 地図初期化（モバイル/デスクトップ分岐 + プロバイダー切り替え）
 const map = new mapgl.Map({
 	container: 'map',
-<<<<<<< HEAD
 	zoom: initialMapPosition.zoom,
 	center: initialMapPosition.center,
 	minZoom: 5,
@@ -298,15 +281,6 @@
 	pitch: initialMapPosition.pitch,
 	maxPitch: 85,
 	// iOS Safari対策
-=======
-	zoom: CONFIG.zoom,
-	center: [139.7454, 35.6586], // 東京タワー
-	minZoom: 5,
-	maxZoom: CONFIG.maxZoom,
-	pitch: CONFIG.pitch,
-	maxPitch: CONFIG.maxPitch,
-	// iOS Safari対策 + パフォーマンス最適化
->>>>>>> da418273
 	preserveDrawingBuffer: true, // WebGLコンテキストロスト対策
 	refreshExpiredTiles: false, // パフォーマンス向上
 	fadeDuration: CONFIG.fadeDuration, // モバイルはアニメーション無効化
